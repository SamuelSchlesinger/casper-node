use futures::executor;
use jsonrpc_lite::{JsonRpc, Params};
use reqwest::Client;
use serde::Serialize;
use serde_json::{json, Map, Value};

use casper_execution_engine::core::engine_state::ExecutableDeployItem;
use casper_node::{
    crypto::{asymmetric_key::PublicKey, hash::Digest},
    rpcs::{
        account::{PutDeploy, PutDeployParams},
        chain::{GetBlock, GetBlockParams, GetStateRootHash, GetStateRootHashParams},
        info::{GetDeploy, GetDeployParams},
        state::{GetBalance, GetBalanceParams, GetItem, GetItemParams},
        RPC_API_PATH,
    },
    types::{BlockHash, Deploy, DeployHash},
};
use casper_types::{bytesrepr::ToBytes, RuntimeArgs, URef, U512};

use crate::{
    deploy::{DeployExt, DeployParams, ListDeploys, SendDeploy, Transfer},
    error::{Error, Result},
};

/// Struct representing a single JSON-RPC call to the casper node.
#[derive(Debug, Default)]
pub struct RpcCall {
    // TODO - If/when https://github.com/AtsukiTak/warp-json-rpc/pull/1 is merged and published,
    //        change `rpc_id` to a `jsonrpc_lite::Id`.
    rpc_id: u32,
    node_address: String,
    verbose: bool,
}

/// `RpcCall` encapsulates calls made to the casper node service via JSON-RPC.
impl RpcCall {
    /// Creates a new RPC instance.
    ///
    /// `rpc_id` is used for RPC-ID as required by the JSON-RPC specification, and is returned by
    /// the node in the corresponding response.
    ///
    /// `node_address` identifies the network address of the target node's HTTP server, e.g.
    /// `"http://127.0.0.1:7777"`.
    ///
    /// When `verbose` is `true`, the request will be printed to `stdout`.
    pub fn new(rpc_id: u32, node_address: String, verbose: bool) -> Self {
        Self {
            rpc_id,
            node_address,
            verbose,
        }
    }

    /// Gets a `Deploy` from the node.
    pub fn get_deploy(self, deploy_hash: DeployHash) -> Result<JsonRpc> {
        let params = GetDeployParams { deploy_hash };
        GetDeploy::request_with_map_params(self, params)
    }

    /// Queries the node for an item at `key`, given a `path` and a `global_state_hash`.
    pub fn get_item(
        self,
<<<<<<< HEAD
        global_state_hash: Digest,
=======
        node_address: String,
        state_root_hash: Digest,
>>>>>>> 32f352fd
        key: String,
        path: Vec<String>,
    ) -> Result<JsonRpc> {
        let params = GetItemParams {
            state_root_hash,
            key,
            path,
        };
        GetItem::request_with_map_params(self, params)
    }

<<<<<<< HEAD
    /// Queries the node for the most recent `global_state_hash`, or as of a given `BlockHash` if
    /// `maybe_block_hash` is `Some`.
    pub fn get_global_state_hash(self, maybe_block_hash: Option<BlockHash>) -> Result<JsonRpc> {
        match maybe_block_hash {
            Some(block_hash) => {
                let params = GetGlobalStateHashParams { block_hash };
                GetGlobalStateHash::request_with_map_params(self, params)
            }
            None => GetGlobalStateHash::request(self),
=======
    /// Queries the node for the most recent `global_state_hash`, or as of a given block hash if
    /// `maybe_block_hash` is provided.
    pub fn get_state_root_hash(
        self,
        node_address: String,
        maybe_block_hash: Option<BlockHash>,
    ) -> Result<JsonRpc> {
        match maybe_block_hash {
            Some(block_hash) => {
                let params = GetStateRootHashParams { block_hash };
                GetStateRootHash::request_with_map_params(
                    self.verbose,
                    &node_address,
                    self.rpc_id,
                    params,
                )
            }
            None => GetStateRootHash::request(self.verbose, &node_address, self.rpc_id),
>>>>>>> 32f352fd
        }
    }

    /// Gets the balance from a purse.
    pub fn get_balance(self, global_state_hash: Digest, purse_uref: String) -> Result<JsonRpc> {
        let params = GetBalanceParams {
            global_state_hash,
            purse_uref,
        };
        GetBalance::request_with_map_params(self, params)
    }

    /// Transfers an amount between purses.
    pub fn transfer(
        self,
        amount: U512,
        source_purse: Option<URef>, // TODO un-option and multivariate
        target_account: Option<PublicKey>,
        target_purse: Option<URef>,
        deploy_params: DeployParams,
        payment: ExecutableDeployItem,
    ) -> Result<JsonRpc> {
        const TRANSFER_ARG_AMOUNT: &str = "amount";
        const TRANSFER_ARG_SOURCE: &str = "source";
        const TRANSFER_ARG_TARGET: &str = "target";

        let mut transfer_args = RuntimeArgs::new();
        transfer_args.insert(TRANSFER_ARG_AMOUNT, amount);
        if let Some(source_purse) = source_purse {
            transfer_args.insert(TRANSFER_ARG_SOURCE, source_purse);
        }
        match (target_account, target_purse) {
            (Some(target_account), None) => {
                let target_account_hash = target_account.to_account_hash().value();
                transfer_args.insert(TRANSFER_ARG_TARGET, target_account_hash);
            }
            (None, Some(target_purse)) => {
                transfer_args.insert(TRANSFER_ARG_TARGET, target_purse);
            }
            _ => unreachable!("should have a target"),
        }
        let session = ExecutableDeployItem::Transfer {
            args: transfer_args.to_bytes()?,
        };
        let deploy = Deploy::with_payment_and_session(deploy_params, payment, session);
        let params = PutDeployParams { deploy };
        Transfer::request_with_map_params(self, params)
    }

    /// Reads a previously-saved `Deploy` from file, and sends that to the node.
    pub fn send_deploy_file(self, input_path: &str) -> Result<JsonRpc> {
        let deploy = Deploy::read_deploy(input_path)?;
        let params = PutDeployParams { deploy };
        SendDeploy::request_with_map_params(self, params)
    }

    /// Puts a `Deploy` to the node.
    pub fn put_deploy(self, deploy: Deploy) -> Result<JsonRpc> {
        let params = PutDeployParams { deploy };
        PutDeploy::request_with_map_params(self, params)
    }

    /// List `Deploy`s included in the specified `Block`.
    ///
    /// If `maybe_block_hash` is `Some`, that specific block is used, otherwise the most
    /// recently-added block is used.
    pub fn list_deploys(self, maybe_block_hash: Option<BlockHash>) -> Result<JsonRpc> {
        match maybe_block_hash {
            Some(block_hash) => {
                let params = GetBlockParams { block_hash };
                ListDeploys::request_with_map_params(self, params)
            }
            None => ListDeploys::request(self),
        }
    }

    /// Gets a `Block` from the node.
    ///
    /// If `maybe_block_hash` is `Some`, that specific `Block` is retrieved, otherwise the most
    /// recently-added `Block` is retrieved.
    pub fn get_block(self, maybe_block_hash: Option<BlockHash>) -> Result<JsonRpc> {
        match maybe_block_hash {
            Some(block_hash) => {
                let params = GetBlockParams { block_hash };
                GetBlock::request_with_map_params(self, params)
            }
            None => GetBlock::request(self),
        }
    }

    async fn request(self, method: &str, params: Params) -> Result<JsonRpc> {
        let url = format!("{}/{}", self.node_address, RPC_API_PATH);
        let rpc_req = JsonRpc::request_with_params(self.rpc_id as i64, method, params);

        if self.verbose {
            println!(
                "{}",
                serde_json::to_string_pretty(&rpc_req).expect("should encode to JSON")
            );
        }

        let client = Client::new();
        let response = client
            .post(&url)
            .json(&rpc_req)
            .send()
            .await
            .map_err(Error::FailedToGetResponse)?;

        if let Err(error) = response.error_for_status_ref() {
            if self.verbose {
                println!("Failed Sending {}", error);
            }
            return Err(Error::FailedSending(rpc_req));
        }

        let rpc_response = response.json().await.map_err(Error::FailedToParseResponse);

        if let Err(error) = rpc_response {
            if self.verbose {
                println!("Failed parsing as a JSON-RPC response: {}", error);
            }
            return Err(error);
        }

        let rpc_response: JsonRpc = rpc_response?;

        if rpc_response.get_result().is_some() {
            if self.verbose {
                println!("Received successful response:");
            }
            return Ok(rpc_response);
        }

        if let Some(error) = rpc_response.get_error() {
            if self.verbose {
                println!("Response returned an error");
            }
            return Err(Error::ResponseIsError(error.clone()));
        }

        if self.verbose {
            println!("Invalid response returned");
        }
        Err(Error::InvalidResponse(rpc_response))
    }
}

/// General purpose client trait for making requests to casper node's HTTP endpoints.
pub(crate) trait RpcClient {
    const RPC_METHOD: &'static str;

    /// Calls a casper node's JSON-RPC endpoint.
    fn request(rpc_call: RpcCall) -> Result<JsonRpc> {
        executor::block_on(async { rpc_call.request(Self::RPC_METHOD, Params::None(())).await })
    }

    /// Calls a casper node's JSON-RPC endpoint with parameters.
    fn request_with_map_params<T: IntoJsonMap>(rpc_call: RpcCall, params: T) -> Result<JsonRpc> {
        executor::block_on(async {
            rpc_call
                .request(Self::RPC_METHOD, Params::from(params.into_json_map()))
                .await
        })
    }
}

pub(crate) trait IntoJsonMap: Serialize {
    fn into_json_map(self) -> Map<String, Value>
    where
        Self: Sized,
    {
        json!(self)
            .as_object()
            .unwrap_or_else(|| panic!("should be a JSON object"))
            .clone()
    }
}

impl IntoJsonMap for PutDeployParams {}
impl IntoJsonMap for GetBlockParams {}
impl IntoJsonMap for GetStateRootHashParams {}
impl IntoJsonMap for GetDeployParams {}
impl IntoJsonMap for GetBalanceParams {}
impl IntoJsonMap for GetItemParams {}<|MERGE_RESOLUTION|>--- conflicted
+++ resolved
@@ -58,15 +58,10 @@
         GetDeploy::request_with_map_params(self, params)
     }
 
-    /// Queries the node for an item at `key`, given a `path` and a `global_state_hash`.
+    /// Queries the node for an item at `key`, given a `path` and a `state_root_hash`.
     pub fn get_item(
         self,
-<<<<<<< HEAD
-        global_state_hash: Digest,
-=======
-        node_address: String,
         state_root_hash: Digest,
->>>>>>> 32f352fd
         key: String,
         path: Vec<String>,
     ) -> Result<JsonRpc> {
@@ -78,43 +73,22 @@
         GetItem::request_with_map_params(self, params)
     }
 
-<<<<<<< HEAD
-    /// Queries the node for the most recent `global_state_hash`, or as of a given `BlockHash` if
-    /// `maybe_block_hash` is `Some`.
-    pub fn get_global_state_hash(self, maybe_block_hash: Option<BlockHash>) -> Result<JsonRpc> {
-        match maybe_block_hash {
-            Some(block_hash) => {
-                let params = GetGlobalStateHashParams { block_hash };
-                GetGlobalStateHash::request_with_map_params(self, params)
-            }
-            None => GetGlobalStateHash::request(self),
-=======
-    /// Queries the node for the most recent `global_state_hash`, or as of a given block hash if
+    /// Queries the node for the most recent state root hash or as of a given block hash if
     /// `maybe_block_hash` is provided.
-    pub fn get_state_root_hash(
-        self,
-        node_address: String,
-        maybe_block_hash: Option<BlockHash>,
-    ) -> Result<JsonRpc> {
+    pub fn get_state_root_hash(self, maybe_block_hash: Option<BlockHash>) -> Result<JsonRpc> {
         match maybe_block_hash {
             Some(block_hash) => {
                 let params = GetStateRootHashParams { block_hash };
-                GetStateRootHash::request_with_map_params(
-                    self.verbose,
-                    &node_address,
-                    self.rpc_id,
-                    params,
-                )
-            }
-            None => GetStateRootHash::request(self.verbose, &node_address, self.rpc_id),
->>>>>>> 32f352fd
+                GetStateRootHash::request_with_map_params(self, params)
+            }
+            None => GetStateRootHash::request(self),
         }
     }
 
     /// Gets the balance from a purse.
-    pub fn get_balance(self, global_state_hash: Digest, purse_uref: String) -> Result<JsonRpc> {
+    pub fn get_balance(self, state_root_hash: Digest, purse_uref: String) -> Result<JsonRpc> {
         let params = GetBalanceParams {
-            global_state_hash,
+            state_root_hash,
             purse_uref,
         };
         GetBalance::request_with_map_params(self, params)
