# Changelog

All notable changes to this project will be documented in this file.  The format is based on [Keep a Changelog].

[comment]: <> (Added:      new features)
[comment]: <> (Changed:    changes in existing functionality)
[comment]: <> (Deprecated: soon-to-be removed features)
[comment]: <> (Removed:    now removed features)
[comment]: <> (Fixed:      any bug fixes)
[comment]: <> (Security:   in case of vulnerabilities)


## [Unreleased]

### Added
* Introduce fast-syncing to join the network, avoiding the need to execute every block to catch up.
* Add `max_parallel_deploy_fetches_per_peer` and `max_parallel_trie_fetches_per_peer` config options to the `[node]` section to control how many requests are made in parallel while syncing.
* Add `retry_interval` to `[node]` config section to control the delay between retry attempts while syncing.
* Add `sync_to_genesis` to `[node]` config section, along with syncing to genesis capabilities.
* Add new event to the main SSE server stream across all endpoints `<IP:PORT>/events/*` which emits a shutdown event when the node shuts down.
* Add `SIGUSR2` signal handling to dump the queue in JSON format (see "Changed" section for `SIGUSR1`).
* A diagnostic port can now be enabled via the `[diagnostics_port]` section in the configuration file. See the `README.md` for details.
* Add capabilities for known nodes to slow down the reconnection process of outdated legacy nodes still out on the internet.
* Add `strict_argument_checking` to the chainspec to enable strict args checking when executing a contract; i.e. that all non-optional args are provided and of the correct `CLType`.
* Add `verifiable_chunked_hash_activation` to the chainspec to specify the first era in which the new Merkle tree-based hashing scheme is used.
* In addition to `consensus` and `deploy_requests`, the following values can now be controlled via the `[network.estimator_weights]` section in config: `gossip`, `finality_signatures`, `deploy_responses`, `block_requests`, `block_responses`, `trie_requests` and `trie_responses`.
* Nodes will now also gossip deploys onwards while joining.
* Add run-mode field to the `/status` endpoint and the `info_get_status` JSON-RPC.
* Add new REST `/chainspec` and JSON-RPC `info_get_chainspec` endpoints that return the raw bytes of the `chainspec.toml`, `accounts.toml` and `global_state.toml` files as read at node startup.
* Add a new parameter to `info_get_deploys` JSON-RPC, `finalized_approvals` - controlling whether the approvals returned with the deploy should be the ones originally received by the node, or overridden by the approvals that were finalized along with the deploy.
* Add metrics `accumulated_outgoing_limiter_delay` and `accumulated_incoming_limiter_delay` to report how much time was spent throttling other peers.

### Changed
* Detection of a crash no longer triggers DB integrity checks to run on node start; the checks can be triggered manually instead.
* `SIGUSR1`/`SIGUSR2` queue dumps have been removed in favor of the diagnostics port.
* Incoming connections from peers are rejected if they are exceeding the default incoming connections per peer limit of 3.
* Nodes no longer connect to nodes that do not speak the same protocol version by default.
* Chain automatically creates a switch block immediately after genesis or an upgrade.
* Connection handshake timeouts can now be configured via the `handshake_timeout` variable (they were hardcoded at 20 seconds before).
* `Key::SystemContractRegistry` is now readable and can be queried via the RPC.
* Requests for data from a peer are now de-prioritized over networking messages necessary for consensus and chain advancement.
* JSON-RPC responses which fail to provide requested data will now also include an indication of that node's available block range, i.e. the block heights for which it holds all global state. For nodes running with `[node.sync_to_genesis]` set to true, the range will be the full blockchain, otherwise the range will start at a block near the tip of the chain when the node started running.  See [#2789](https://github.com/casper-network/casper-node/pull/2789) for an example of the new error response.
* OpenSSL has been bumped to version 1.1.1.n, if compiling with vendored OpenSSL to address [CVE-2022-0778](https://www.openssl.org/news/secadv/20220315.txt).
* Switch blocks immediately after genesis or an upgrade are now signed.
* Added CORS behavior to allow any route on the JSON-RPC, REST and SSE servers.
* Storage operations are now executed in parallel, the degree of parallelism can be controlled through the `storage.max_sync_tasks` setting.
* The network message format has been replaced with a more efficient encoding while keeping the initial handshake intact.

### Deprecated
* Deprecate the `starting_state_root_hash` field from the REST and JSON-RPC status endpoints.

### Removed
* Legacy synchronization from genesis in favor of fast sync has been removed.
* The `casper-mainnet` feature flag has been removed.
* Integrity check has been removed.
* Remove `verify_accounts` option from `config.toml`, meaning deploys received from clients always undergo account balance checks to assess suitability for execution or not.
* Remove a temporary chainspec setting `max_stored_value_size` to limit the size of individual values stored in global state.

### Fixed
<<<<<<< HEAD
* Limiters for incoming requests and outgoing bandwidth will no longer inadvertently delay some validator traffic when maxed out due to joining nodes.
=======
* Dropped connections no longer cause the outstanding messages metric to become incorrect.
>>>>>>> 10e258cf

### Security
* OpenSSL has been bumped to version 1.1.1.n, if compiling with vendored OpenSSL to address [CVE-2022-0778](https://www.openssl.org/news/secadv/20220315.txt).



## 1.4.5

### Added
* Add a temporary chainspec setting `max_stored_value_size` to limit the size of individual values stored in global state.
* Add a chainspec setting `minimum_delegation_amount` to limit the minimal amount of motes that can be delegated by a first time delegator.
* Add a chainspec setting `block_max_approval_count` to limit the maximum number of approvals across all deploys in a single block.
* Add a `finalized_approvals` field to the GetDeploy RPC, which if `true` causes the response to include finalized approvals substituted for the originally-received ones.

### Fixed
* Include deploy approvals in block payloads upon which consensus operates.
* Fixes a bug where historical auction data was unavailable via `get-auction-info` RPC.



## 1.4.4 - 2021-12-29

### Added
* Add `contract_runtime_latest_commit_step` gauge metric indicating the execution duration of the latest `commit_step` call.

### Changed
* No longer checksum-hex encode various types.



## 1.4.3 - 2021-12-06

### Added
* Add new event to the main SSE server stream accessed via `<IP:Port>/events/main` which emits hashes of expired deploys.

### Changed
* `enable_manual_sync` configuration parameter defaults to `true`.
* Default behavior of LMDB changed to use [`NO_READAHEAD`](https://docs.rs/lmdb/0.8.0/lmdb/struct.EnvironmentFlags.html#associatedconstant.NO_READAHEAD).



## [1.4.2] - 2021-11-11

### Changed
* There are now less false warnings/errors regarding dropped responders or closed channels during a shutdown, where they are expected and harmless.
* Execution transforms are ordered by insertion order.

### Removed
* The config option `consensus.highway.unit_hashes_folder` has been removed.

### Fixed
* The block proposer component now retains pending deploys and transfers across a restart.



## [1.4.0] - 2021-10-04

### Added
* Add `enable_manual_sync` boolean option to `[contract_runtime]` in the config.toml which enables manual LMDB sync.
* Add `contract_runtime_execute_block` histogram tracking execution time of a whole block.
* Long-running events now log their event type.
* Individual weights for traffic throttling can now be set through the configuration value `network.estimator_weights`.
* Add `consensus.highway.max_request_batch_size` configuration parameter. Defaults to 20.
* New histogram metrics `deploy_acceptor_accepted_deploy` and `deploy_acceptor_rejected_deploy` that track how long the initial verification took.
* Add gzip content negotiation (using accept-encoding header) to rpc endpoints.
* Add `state_get_trie` JSON-RPC endpoint.
* Add `info_get_validator_changes` JSON-RPC endpoint and REST endpoint `validator-changes` that return the status changes of active validators.

### Changed
* The following Highway timers are now separate, configurable, and optional (if the entry is not in the config, the timer is never called):
  * `standstill_timeout` causes the node to restart if no progress is made.
  * `request_state_interval` makes the node periodically request the latest state from a peer.
  * `log_synchronizer_interval` periodically logs the number of entries in the synchronizer queues.
* Add support for providing node uptime via the addition of an `uptime` parameter in the response to the `/status` endpoint and the `info_get_status` JSON-RPC.
* Support building and testing using stable Rust.
* Log chattiness in `debug` or lower levels has been reduced and performance at `info` or higher slightly improved.
* The following parameters in the `[gossip]` section of the config has been renamed:
  * `[finished_entry_duration_secs]` => `[finished_entry_duration]`
  * `[gossip_request_timeout_secs]` => `[gossip_request_timeout]`
  * `[get_remainder_timeout_secs]` => `[get_remainder_timeout]`
* The following parameters in config now follow the humantime convention ('30sec', '120min', etc.):
  * `[network][gossip_interval]`
  * `[gossip][finished_entry_duration]`
  * `[gossip][gossip_request_timeout]`
  * `[gossip][get_remainder_timeout]`
  * `[fetcher][get_from_peer_timeout]`

### Removed
* The unofficial support for nix-related derivations and support tooling has been removed.
* Experimental, nix-based kubernetes testing support has been removed.
* Experimental support for libp2p has been removed.
* The `isolation_reconnect_delay` configuration, which has been ignored since 1.3, has been removed.
* The libp2p-exclusive metrics of `read_futures_in_flight`, `read_futures_total`, `write_futures_in_flight`, `write_futures_total` have been removed.

### Fixed
* Resolve an issue where `Deploys` with payment amounts exceeding the block gas limit would not be rejected.
* Resolve issue of duplicated config option `max_associated_keys`.



## [1.3.2] - 2021-08-02

### Fixed
* Resolve an issue in the `state_get_dictionary_item` JSON-RPC when a `ContractHash` is used.
* Corrected network state engine to hold in blocked state for full 10 minutes when encountering out of order race condition.



## [1.3.1] - 2021-07-26

### Fixed
* Parametrized sync_timeout and increased value to stop possible post upgrade restart loop.



## [1.3.0] - 2021-07-19

### Added
* Add support for providing historical auction information via the addition of an optional block ID in the `state_get_auction_info` JSON-RPC.
* Exclude inactive validators from proposing blocks.
* Add validation of the `[protocol]` configuration on startup, to ensure the contained values make sense.
* Add optional outgoing bandwidth limiter to the networking component, controllable via new `[network][max_outgoing_byte_rate_non_validators]` config option.
* Add optional incoming message limiter to the networking component, controllable via new `[network][max_incoming_message_rate_non_validators]` config option.
* Add optional in-memory deduplication of deploys, controllable via new `[storage]` config options `[enable_mem_deduplication]` and `[mem_pool_prune_interval]`.
* Add a new event stream to SSE server accessed via `<IP:Port>/events/deploys` which emits deploys in full as they are accepted.
* Events now log their ancestors, so detailed tracing of events is possible.

### Changed
* Major rewrite of the network component, covering connection negotiation and management, periodic housekeeping and logging.
* Exchange and authenticate Validator public keys in network handshake between peers.
* Remove needless copying of outgoing network messages.
* Move finality signatures to separate event stream and change stream endpoints to `/events/main` and `/events/sigs`.
* Avoid truncating the state root hash when reporting node's status via JSON-RPC or REST servers.
* The JSON-RPC server waits until an incoming deploy has been sent to storage before responding to the client.
* Persist event stream event index across node restarts.
* Separate transfers from other deploys in the block proposer.
* Enable getting validators for future eras in `EffectBuilder::get_era_validators()`.
* Improve logging around stalled consensus detection.
* Skip storage integrity checks if the node didn't previously crash.
* Update pinned version of Rust to `nightly-2021-06-17`.
* Changed LMDB flags to reduce flushing and optimize IO performance in the Contract Runtime.
* Don't shut down by default anymore if stalled. To enable set config option `shutdown_on_standstill = true` in `[consensus.highway]`.
* Major rewrite of the contract runtime component.
* Ports used for local testing are now determined in a manner that hopefully leads to less accidental conflicts.
* At log level `DEBUG`, single events are no longer logged (use `TRACE` instead).
* More node modules are now `pub(crate)`.

### Removed
* Remove systemd notify support, including removal of `[network][systemd_support]` config option.
* Removed dead code revealed by making modules `pub(crate)`.
* The networking layer no longer gives preferences to validators from the previous era.

### Fixed
* Avoid redundant requests caused by the Highway synchronizer.
* Update "current era" metric also for initial era.
* Keep syncing until the node is in the current era, rather than allowing an acceptable drift.
* Update the list of peers with newly-learned ones in linear chain sync.
* Drain the joiner reactor queue on exit, to eliminate stale connections whose handshake has completed, but which live on the queue.
* Shut down SSE event streams gracefully.
* Limit the maximum number of clients connected to the event stream server via the `[event_stream_server][max_concurrent_subscribers]` config option.
* Avoid emitting duplicate events in the event stream.
* Change `BlockIdentifier` params in the Open-RPC schema to be optional.
* Asymmetric connections are now swept regularly again.



## [1.2.0] - 2021-05-27

### Added
* Add configuration options for `[consensus][highway][round_success_meter]`.
* Add `[protocol][last_emergency_restart]` field to the chainspec for use by fast sync.
* Add an endpoint at `/rpc-schema` to the REST server which returns the OpenRPC-compatible schema of the JSON-RPC API.
* Have consensus component shut down the node on an absence of messages for the last era for a given period.
* Add a new `Step` event to the event stream which displays the contract runtime `Step` execution results.
* Add a configurable delay before proposing dependencies, to give deploys time to be gossiped before inclusion in a new block.
* Add instrumentation to the network component.
* Add fetchers for block headers.
* Add joiner test.

### Changed
* Change to Apache 2.0 license.
* Provide an efficient way of finding the block to which a given deploy belongs.
* On hard-reset upgrades, only remove stored blocks with old protocol versions, and remove all data associated with a removed block.
* Restrict expensive startup integrity checks to sessions following unclean shutdowns.
* Improve node joining process.
* Improve linear chain component, including cleanups and optimized handling of finality signatures.
* Make the syncing process, linear chain component and joiner reactor not depend on the Era Supervisor.
* Improve logging of banned peers.
* Change trigger for upgrade checks to timed interval rather than announcement of new block.
* Use the same JSON representation for a block in the event stream as for the JSON-RPC server.
* Avoid creating a new era when shutting down for an upgrade.
* Allow consensus to disconnect from faulty peers.
* Use own most recent round exponent instead of the median when initializing a new era.
* Request protocol state from peers only for the latest era.
* Add an instance ID to consensus pings, so that they are only handled in the era and the network they were meant for.
* Avoid requesting a consensus dependency that is already in the synchronizer queue.
* Change replay detection to not use execution results.
* Initialize consensus round success meter with current timestamp.
* Era Supervisor now accounts for the last emergency restart.
* Upgrade dependencies, in particular tokio.

### Removed
* Remove `impl Sub<Timestamp> for Timestamp` to help avoid panicking in non-obvious edge cases.
* Remove `impl Sub<TimeDiff> for Timestamp` from production code to help avoid panicking in non-obvious edge cases.
* Remove `[event_stream_server][broadcast_channel_size]` from config.toml, and make it a factor of the event stream buffer size.

### Fixed
* Have casper-node process exit with the exit code returned by the validator reactor.
* Restore cached block proposer state correctly.
* Runtime memory estimator now registered in the joiner reactor.
* Avoid potential arithmetic overflow in consensus component.
* Avoid potential index out of bounds error in consensus component.
* Avoid panic on dropping an event responder.
* Validate each block size in the block validator component.
* Prevent deploy replays.
* Ensure finality signatures received after storing a block are gossiped and stored.
* Ensure isolated bootstrap nodes attempt to reconnect properly.
* Ensure the reactor doesn't skip fatal errors before successfully exiting.
* Collect only verified signatures from bonded validators.
* Fix a race condition where new metrics were replaced before the networking component had shut down completely, resulting in a panic.
* Ensure an era is not activated twice.
* Avoid redundant requests caused by the Highway synchronizer.
* Reduce duplication in block validation requests made by the Highway synchronizer.
* Request latest consensus state only if consensus has stalled locally.



## [1.1.1] - 2021-04-19

### Changed
* Ensure consistent validation when adding deploys and transfers while proposing and validating blocks.



## [1.1.0] - 2021-04-13 [YANKED]

### Changed
* Ensure that global state queries will only be permitted to recurse to a fixed maximum depth.



## [1.0.1] - 2021-04-08

### Added
* Add `[deploys][max_deploy_size]` to chainspec to limit the size of valid deploys.
* Add `[network][maximum_net_message_size]` to chainspec to limit the size of peer-to-peer messages.

### Changed
* Check deploy size does not exceed maximum permitted as part of deploy validation.
* Include protocol version and maximum message size in network handshake of nodes.
* Change accounts.toml to only be included in v1.0.0 configurations.



## [1.0.0] - 2021-03-30

### Added
* Initial release of node for Casper mainnet.



[Keep a Changelog]: https://keepachangelog.com/en/1.0.0
[unreleased]: https://github.com/casper-network/casper-node/compare/37d561634adf73dab40fffa7f1f1ee47e80bf8a1...dev
[1.4.2]: https://github.com/casper-network/casper-node/compare/v1.4.0...37d561634adf73dab40fffa7f1f1ee47e80bf8a1
[1.4.0]: https://github.com/casper-network/casper-node/compare/v1.3.0...v1.4.0
[1.3.0]: https://github.com/casper-network/casper-node/compare/v1.2.0...v1.3.0
[1.2.0]: https://github.com/casper-network/casper-node/compare/v1.1.1...v1.2.0
[1.1.1]: https://github.com/casper-network/casper-node/compare/v1.0.1...v1.1.1
[1.1.0]: https://github.com/casper-network/casper-node/compare/v1.0.1...v1.1.1
[1.0.1]: https://github.com/casper-network/casper-node/compare/v1.0.0...v1.0.1
[1.0.0]: https://github.com/casper-network/casper-node/releases/tag/v1.0.0<|MERGE_RESOLUTION|>--- conflicted
+++ resolved
@@ -57,11 +57,8 @@
 * Remove a temporary chainspec setting `max_stored_value_size` to limit the size of individual values stored in global state.
 
 ### Fixed
-<<<<<<< HEAD
 * Limiters for incoming requests and outgoing bandwidth will no longer inadvertently delay some validator traffic when maxed out due to joining nodes.
-=======
 * Dropped connections no longer cause the outstanding messages metric to become incorrect.
->>>>>>> 10e258cf
 
 ### Security
 * OpenSSL has been bumped to version 1.1.1.n, if compiling with vendored OpenSSL to address [CVE-2022-0778](https://www.openssl.org/news/secadv/20220315.txt).
