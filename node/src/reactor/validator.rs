//! Reactor for validator nodes.
//!
//! Validator nodes join the validator-only network upon startup.

mod config;
mod error;
mod memory_metrics;
#[cfg(test)]
mod tests;

use std::{
    cmp,
    fmt::{self, Debug, Display, Formatter},
    str::FromStr,
};

use datasize::DataSize;
use derive_more::From;
use prometheus::Registry;
use serde::Serialize;
use tracing::{debug, error, warn};

use block_proposer::BlockProposerState;

#[cfg(test)]
use crate::testing::network::NetworkedReactor;
use crate::{
    components::{
        block_executor::{self, BlockExecutor},
        block_proposer::{self, BlockProposer},
        block_validator::{self, BlockValidator},
        chainspec_loader::{self, ChainspecLoader},
        consensus::{self, EraSupervisor},
        contract_runtime::{self, ContractRuntime},
        deploy_acceptor::{self, DeployAcceptor},
        event_stream_server::{self, EventStreamServer},
        fetcher::{self, Fetcher},
        gossiper::{self, Gossiper},
        linear_chain,
        metrics::Metrics,
        rest_server::{self, RestServer},
        rpc_server::{self, RpcServer},
        small_network::{self, GossipedAddress, SmallNetwork},
        storage::{self, Storage},
        Component,
    },
    effect::{
        announcements::{
            BlockExecutorAnnouncement, ConsensusAnnouncement, DeployAcceptorAnnouncement,
            GossiperAnnouncement, LinearChainAnnouncement, NetworkAnnouncement,
            RpcServerAnnouncement,
        },
        requests::{
            BlockExecutorRequest, BlockProposerRequest, BlockValidationRequest,
            ChainspecLoaderRequest, ConsensusRequest, ContractRuntimeRequest, FetcherRequest,
            LinearChainRequest, MetricsRequest, NetworkInfoRequest, NetworkRequest, RestRequest,
            RpcRequest, StorageRequest,
        },
        EffectBuilder, EffectExt, Effects,
    },
    protocol::Message,
    reactor::{self, event_queue_metrics::EventQueueMetrics, EventQueueHandle},
    types::{Block, Deploy, NodeId, ProtoBlock, Tag, TimeDiff, Timestamp},
    utils::Source,
    NodeRng,
};
pub use config::Config;
pub use error::Error;
use linear_chain::LinearChain;
use memory_metrics::MemoryMetrics;

/// Top-level event for the reactor.
#[derive(Debug, From, Serialize)]
#[must_use]
pub enum Event {
    /// Network event.
    #[from]
<<<<<<< HEAD
    Network(#[serde(skip_serializing)] small_network::Event<Message>),
    /// Deploy buffer event.
    #[from]
    DeployBuffer(#[serde(skip_serializing)] deploy_buffer::Event),
=======
    Network(small_network::Event<Message>),
    /// Block proposer event.
    #[from]
    BlockProposer(block_proposer::Event),
>>>>>>> 26ef828e
    #[from]
    /// Storage event.
    Storage(#[serde(skip_serializing)] storage::Event<Storage>),
    #[from]
<<<<<<< HEAD
    /// API server event.
    ApiServer(#[serde(skip_serializing)] api_server::Event),
=======
    /// RPC server event.
    RpcServer(rpc_server::Event),
    #[from]
    /// REST server event.
    RestServer(rest_server::Event),
    #[from]
    /// Event stream server event.
    EventStreamServer(event_stream_server::Event),
>>>>>>> 26ef828e
    #[from]
    /// Chainspec Loader event.
    ChainspecLoader(#[serde(skip_serializing)] chainspec_loader::Event),
    #[from]
    /// Consensus event.
    Consensus(#[serde(skip_serializing)] consensus::Event<NodeId>),
    /// Deploy acceptor event.
    #[from]
    DeployAcceptor(#[serde(skip_serializing)] deploy_acceptor::Event),
    /// Deploy fetcher event.
    #[from]
    DeployFetcher(#[serde(skip_serializing)] fetcher::Event<Deploy>),
    /// Deploy gossiper event.
    #[from]
    DeployGossiper(#[serde(skip_serializing)] gossiper::Event<Deploy>),
    /// Address gossiper event.
    #[from]
    AddressGossiper(gossiper::Event<GossipedAddress>),
    /// Contract runtime event.
    #[from]
    ContractRuntime(#[serde(skip_serializing)] contract_runtime::Event),
    /// Block executor event.
    #[from]
    BlockExecutor(#[serde(skip_serializing)] block_executor::Event),
    /// Block validator event.
    #[from]
    ProtoBlockValidator(#[serde(skip_serializing)] block_validator::Event<ProtoBlock, NodeId>),
    /// Linear chain event.
    #[from]
    LinearChain(#[serde(skip_serializing)] linear_chain::Event<NodeId>),

    // Requests
    /// Network request.
    #[from]
    NetworkRequest(#[serde(skip_serializing)] NetworkRequest<NodeId, Message>),
    /// Network info request.
    #[from]
    NetworkInfoRequest(#[serde(skip_serializing)] NetworkInfoRequest<NodeId>),
    /// Deploy fetcher request.
    #[from]
<<<<<<< HEAD
    DeployFetcherRequest(#[serde(skip_serializing)] FetcherRequest<NodeId, Deploy>),
    /// Deploy buffer request.
    #[from]
    DeployBufferRequest(#[serde(skip_serializing)] DeployBufferRequest),
=======
    DeployFetcherRequest(FetcherRequest<NodeId, Deploy>),
    /// Block proposer request.
    #[from]
    BlockProposerRequest(BlockProposerRequest),
>>>>>>> 26ef828e
    /// Block executor request.
    #[from]
    BlockExecutorRequest(#[serde(skip_serializing)] BlockExecutorRequest),
    /// Block validator request.
    #[from]
    ProtoBlockValidatorRequest(
        #[serde(skip_serializing)] BlockValidationRequest<ProtoBlock, NodeId>,
    ),
    /// Metrics request.
    #[from]
    MetricsRequest(#[serde(skip_serializing)] MetricsRequest),
    /// Chainspec info request
    #[from]
    ChainspecLoaderRequest(#[serde(skip_serializing)] ChainspecLoaderRequest),

    // Announcements
    /// Network announcement.
    #[from]
    NetworkAnnouncement(#[serde(skip_serializing)] NetworkAnnouncement<NodeId, Message>),
    /// API server announcement.
    #[from]
<<<<<<< HEAD
    ApiServerAnnouncement(#[serde(skip_serializing)] ApiServerAnnouncement),
=======
    RpcServerAnnouncement(RpcServerAnnouncement),
>>>>>>> 26ef828e
    /// DeployAcceptor announcement.
    #[from]
    DeployAcceptorAnnouncement(#[serde(skip_serializing)] DeployAcceptorAnnouncement<NodeId>),
    /// Consensus announcement.
    #[from]
    ConsensusAnnouncement(#[serde(skip_serializing)] ConsensusAnnouncement),
    /// BlockExecutor announcement.
    #[from]
    BlockExecutorAnnouncement(#[serde(skip_serializing)] BlockExecutorAnnouncement),
    /// Deploy Gossiper announcement.
    #[from]
    DeployGossiperAnnouncement(#[serde(skip_serializing)] GossiperAnnouncement<Deploy>),
    /// Address Gossiper announcement.
    #[from]
    AddressGossiperAnnouncement(#[serde(skip_serializing)] GossiperAnnouncement<GossipedAddress>),
    /// Linear chain announcement.
    #[from]
    LinearChainAnnouncement(#[serde(skip_serializing)] LinearChainAnnouncement),
}

impl From<StorageRequest<Storage>> for Event {
    fn from(request: StorageRequest<Storage>) -> Self {
        Event::Storage(storage::Event::Request(request))
    }
}

impl From<RpcRequest<NodeId>> for Event {
    fn from(request: RpcRequest<NodeId>) -> Self {
        Event::RpcServer(rpc_server::Event::RpcRequest(request))
    }
}

impl From<RestRequest<NodeId>> for Event {
    fn from(request: RestRequest<NodeId>) -> Self {
        Event::RestServer(rest_server::Event::RestRequest(request))
    }
}

impl From<NetworkRequest<NodeId, consensus::ConsensusMessage>> for Event {
    fn from(request: NetworkRequest<NodeId, consensus::ConsensusMessage>) -> Self {
        Event::NetworkRequest(request.map_payload(Message::from))
    }
}

impl From<NetworkRequest<NodeId, gossiper::Message<Deploy>>> for Event {
    fn from(request: NetworkRequest<NodeId, gossiper::Message<Deploy>>) -> Self {
        Event::NetworkRequest(request.map_payload(Message::from))
    }
}

impl From<NetworkRequest<NodeId, gossiper::Message<GossipedAddress>>> for Event {
    fn from(request: NetworkRequest<NodeId, gossiper::Message<GossipedAddress>>) -> Self {
        Event::NetworkRequest(request.map_payload(Message::from))
    }
}

impl From<ContractRuntimeRequest> for Event {
    fn from(request: ContractRuntimeRequest) -> Event {
        Event::ContractRuntime(contract_runtime::Event::Request(request))
    }
}

impl From<ConsensusRequest> for Event {
    fn from(request: ConsensusRequest) -> Self {
        Event::Consensus(consensus::Event::ConsensusRequest(request))
    }
}

impl From<LinearChainRequest<NodeId>> for Event {
    fn from(request: LinearChainRequest<NodeId>) -> Self {
        Event::LinearChain(linear_chain::Event::Request(request))
    }
}

impl Display for Event {
    fn fmt(&self, f: &mut Formatter<'_>) -> fmt::Result {
        match self {
            Event::Network(event) => write!(f, "network: {}", event),
            Event::BlockProposer(event) => write!(f, "block proposer: {}", event),
            Event::Storage(event) => write!(f, "storage: {}", event),
            Event::RpcServer(event) => write!(f, "rpc server: {}", event),
            Event::RestServer(event) => write!(f, "rest server: {}", event),
            Event::EventStreamServer(event) => write!(f, "event stream server: {}", event),
            Event::ChainspecLoader(event) => write!(f, "chainspec loader: {}", event),
            Event::Consensus(event) => write!(f, "consensus: {}", event),
            Event::DeployAcceptor(event) => write!(f, "deploy acceptor: {}", event),
            Event::DeployFetcher(event) => write!(f, "deploy fetcher: {}", event),
            Event::DeployGossiper(event) => write!(f, "deploy gossiper: {}", event),
            Event::AddressGossiper(event) => write!(f, "address gossiper: {}", event),
            Event::ContractRuntime(event) => write!(f, "contract runtime: {}", event),
            Event::BlockExecutor(event) => write!(f, "block executor: {}", event),
            Event::LinearChain(event) => write!(f, "linear-chain event {}", event),
            Event::ProtoBlockValidator(event) => write!(f, "block validator: {}", event),
            Event::NetworkRequest(req) => write!(f, "network request: {}", req),
            Event::NetworkInfoRequest(req) => write!(f, "network info request: {}", req),
            Event::ChainspecLoaderRequest(req) => write!(f, "chainspec loader request: {}", req),
            Event::DeployFetcherRequest(req) => write!(f, "deploy fetcher request: {}", req),
            Event::BlockProposerRequest(req) => write!(f, "block proposer request: {}", req),
            Event::BlockExecutorRequest(req) => write!(f, "block executor request: {}", req),
            Event::ProtoBlockValidatorRequest(req) => write!(f, "block validator request: {}", req),
            Event::MetricsRequest(req) => write!(f, "metrics request: {}", req),
            Event::NetworkAnnouncement(ann) => write!(f, "network announcement: {}", ann),
            Event::RpcServerAnnouncement(ann) => write!(f, "api server announcement: {}", ann),
            Event::DeployAcceptorAnnouncement(ann) => {
                write!(f, "deploy acceptor announcement: {}", ann)
            }
            Event::ConsensusAnnouncement(ann) => write!(f, "consensus announcement: {}", ann),
            Event::BlockExecutorAnnouncement(ann) => {
                write!(f, "block-executor announcement: {}", ann)
            }
            Event::DeployGossiperAnnouncement(ann) => {
                write!(f, "deploy gossiper announcement: {}", ann)
            }
            Event::AddressGossiperAnnouncement(ann) => {
                write!(f, "address gossiper announcement: {}", ann)
            }
            Event::LinearChainAnnouncement(ann) => write!(f, "linear chain announcement: {}", ann),
        }
    }
}

/// The configuration needed to initialize a Validator reactor
pub struct ValidatorInitConfig {
    pub(super) config: Config,
    pub(super) chainspec_loader: ChainspecLoader,
    pub(super) storage: Storage,
    pub(super) contract_runtime: ContractRuntime,
    pub(super) consensus: EraSupervisor<NodeId>,
    pub(super) init_consensus_effects: Effects<consensus::Event<NodeId>>,
    pub(super) linear_chain: Vec<Block>,
    pub(super) block_proposer_state: BlockProposerState,
    pub(super) event_stream_server: EventStreamServer,
}

/// Validator node reactor.
#[derive(DataSize, Debug)]
pub struct Reactor {
    metrics: Metrics,
    net: SmallNetwork<Event, Message>,
    address_gossiper: Gossiper<GossipedAddress, Event>,
    storage: Storage,
    contract_runtime: ContractRuntime,
    rpc_server: RpcServer,
    rest_server: RestServer,
    event_stream_server: EventStreamServer,
    chainspec_loader: ChainspecLoader,
    consensus: EraSupervisor<NodeId>,
    #[data_size(skip)]
    deploy_acceptor: DeployAcceptor,
    deploy_fetcher: Fetcher<Deploy>,
    deploy_gossiper: Gossiper<Deploy, Event>,
    block_proposer: BlockProposer,
    block_executor: BlockExecutor,
    proto_block_validator: BlockValidator<ProtoBlock, NodeId>,
    linear_chain: LinearChain<NodeId>,

    // Non-components.
    #[data_size(skip)] // Never allocates heap data.
    memory_metrics: MemoryMetrics,

    #[data_size(skip)]
    event_queue_metrics: EventQueueMetrics,
}

#[cfg(test)]
impl Reactor {
    /// Inspect consensus.
    pub(crate) fn consensus(&self) -> &EraSupervisor<NodeId> {
        &self.consensus
    }
}

impl reactor::Reactor for Reactor {
    type Event = Event;

    // The "configuration" is in fact the whole state of the joiner reactor, which we
    // deconstruct and reuse.
    type Config = ValidatorInitConfig;
    type Error = Error;

    fn new(
        config: Self::Config,
        registry: &Registry,
        event_queue: EventQueueHandle<Self::Event>,
        // We don't need `rng` b/c consensus component was the only one using it,
        // and now it's being passed on from the `joiner` reactor via `config`.
        _rng: &mut NodeRng,
    ) -> Result<(Self, Effects<Event>), Error> {
        let ValidatorInitConfig {
            config,
            chainspec_loader,
            storage,
            contract_runtime,
            consensus,
            init_consensus_effects,
            linear_chain,
            block_proposer_state,
            event_stream_server,
        } = config;

        let memory_metrics = MemoryMetrics::new(registry.clone())?;

        let event_queue_metrics = EventQueueMetrics::new(registry.clone(), event_queue)?;

        let metrics = Metrics::new(registry.clone());

        let effect_builder = EffectBuilder::new(event_queue);
        let (net, net_effects) = SmallNetwork::new(event_queue, config.network, true)?;

        let address_gossiper =
            Gossiper::new_for_complete_items("address_gossiper", config.gossip, registry)?;

        let rpc_server = RpcServer::new(config.rpc_server.clone(), effect_builder);
        let rest_server = RestServer::new(config.rest_server.clone(), effect_builder);

        let deploy_acceptor = DeployAcceptor::new();
        let deploy_fetcher = Fetcher::new(config.fetcher);
        let deploy_gossiper = Gossiper::new_for_partial_items(
            "deploy_gossiper",
            config.gossip,
            gossiper::get_deploy_from_storage::<Deploy, Event>,
            registry,
        )?;
        let (block_proposer, block_proposer_effects) =
            BlockProposer::new(registry.clone(), effect_builder, block_proposer_state)?;
        let mut effects = reactor::wrap_effects(Event::BlockProposer, block_proposer_effects);
        // Post state hash is expected to be present.
        let genesis_state_root_hash = chainspec_loader
            .genesis_state_root_hash()
            .expect("should have state root hash");
        let block_executor = BlockExecutor::new(genesis_state_root_hash)
            .with_parent_map(linear_chain.last().cloned());
        let proto_block_validator = BlockValidator::new();
        let linear_chain = LinearChain::new();

        effects.extend(reactor::wrap_effects(Event::Network, net_effects));
        effects.extend(reactor::wrap_effects(
            Event::Consensus,
            init_consensus_effects,
        ));

        // set timeout to 5 minutes after now, or 5 minutes after genesis, whichever is later
        let now = Timestamp::now();
        let five_minutes = TimeDiff::from_str("5minutes").unwrap();
        let later_timestamp = cmp::max(
            now,
            chainspec_loader
                .chainspec()
                .genesis
                .highway_config
                .genesis_era_start_timestamp,
        );
        let timer_duration = later_timestamp + five_minutes - now;
        effects.extend(reactor::wrap_effects(
            Event::Consensus,
            effect_builder
                .set_timeout(timer_duration.into())
                .event(|_| consensus::Event::Shutdown),
        ));

        Ok((
            Reactor {
                metrics,
                net,
                address_gossiper,
                storage,
                contract_runtime,
                rpc_server,
                rest_server,
                event_stream_server,
                chainspec_loader,
                consensus,
                deploy_acceptor,
                deploy_fetcher,
                deploy_gossiper,
                block_proposer,
                block_executor,
                proto_block_validator,
                linear_chain,
                memory_metrics,
                event_queue_metrics,
            },
            effects,
        ))
    }

    fn dispatch_event(
        &mut self,
        effect_builder: EffectBuilder<Self::Event>,
        rng: &mut NodeRng,
        event: Event,
    ) -> Effects<Self::Event> {
        match event {
            Event::Network(event) => reactor::wrap_effects(
                Event::Network,
                self.net.handle_event(effect_builder, rng, event),
            ),
            Event::BlockProposer(event) => reactor::wrap_effects(
                Event::BlockProposer,
                self.block_proposer.handle_event(effect_builder, rng, event),
            ),
            Event::Storage(event) => reactor::wrap_effects(
                Event::Storage,
                self.storage.handle_event(effect_builder, rng, event),
            ),
            Event::RpcServer(event) => reactor::wrap_effects(
                Event::RpcServer,
                self.rpc_server.handle_event(effect_builder, rng, event),
            ),
            Event::RestServer(event) => reactor::wrap_effects(
                Event::RestServer,
                self.rest_server.handle_event(effect_builder, rng, event),
            ),
            Event::EventStreamServer(event) => reactor::wrap_effects(
                Event::EventStreamServer,
                self.event_stream_server
                    .handle_event(effect_builder, rng, event),
            ),
            Event::ChainspecLoader(event) => reactor::wrap_effects(
                Event::ChainspecLoader,
                self.chainspec_loader
                    .handle_event(effect_builder, rng, event),
            ),
            Event::Consensus(event) => reactor::wrap_effects(
                Event::Consensus,
                self.consensus.handle_event(effect_builder, rng, event),
            ),
            Event::DeployAcceptor(event) => reactor::wrap_effects(
                Event::DeployAcceptor,
                self.deploy_acceptor
                    .handle_event(effect_builder, rng, event),
            ),
            Event::DeployFetcher(event) => reactor::wrap_effects(
                Event::DeployFetcher,
                self.deploy_fetcher.handle_event(effect_builder, rng, event),
            ),
            Event::DeployGossiper(event) => reactor::wrap_effects(
                Event::DeployGossiper,
                self.deploy_gossiper
                    .handle_event(effect_builder, rng, event),
            ),
            Event::AddressGossiper(event) => reactor::wrap_effects(
                Event::AddressGossiper,
                self.address_gossiper
                    .handle_event(effect_builder, rng, event),
            ),
            Event::ContractRuntime(event) => reactor::wrap_effects(
                Event::ContractRuntime,
                self.contract_runtime
                    .handle_event(effect_builder, rng, event),
            ),
            Event::BlockExecutor(event) => reactor::wrap_effects(
                Event::BlockExecutor,
                self.block_executor.handle_event(effect_builder, rng, event),
            ),
            Event::ProtoBlockValidator(event) => reactor::wrap_effects(
                Event::ProtoBlockValidator,
                self.proto_block_validator
                    .handle_event(effect_builder, rng, event),
            ),
            Event::LinearChain(event) => reactor::wrap_effects(
                Event::LinearChain,
                self.linear_chain.handle_event(effect_builder, rng, event),
            ),

            // Requests:
            Event::NetworkRequest(req) => self.dispatch_event(
                effect_builder,
                rng,
                Event::Network(small_network::Event::from(req)),
            ),
            Event::NetworkInfoRequest(req) => self.dispatch_event(
                effect_builder,
                rng,
                Event::Network(small_network::Event::from(req)),
            ),
            Event::DeployFetcherRequest(req) => {
                self.dispatch_event(effect_builder, rng, Event::DeployFetcher(req.into()))
            }
            Event::BlockProposerRequest(req) => {
                self.dispatch_event(effect_builder, rng, Event::BlockProposer(req.into()))
            }
            Event::BlockExecutorRequest(req) => self.dispatch_event(
                effect_builder,
                rng,
                Event::BlockExecutor(block_executor::Event::from(req)),
            ),
            Event::ProtoBlockValidatorRequest(req) => self.dispatch_event(
                effect_builder,
                rng,
                Event::ProtoBlockValidator(block_validator::Event::from(req)),
            ),
            Event::MetricsRequest(req) => reactor::wrap_effects(
                Event::MetricsRequest,
                self.metrics.handle_event(effect_builder, rng, req),
            ),
            Event::ChainspecLoaderRequest(req) => {
                self.dispatch_event(effect_builder, rng, Event::ChainspecLoader(req.into()))
            }

            // Announcements:
            Event::NetworkAnnouncement(NetworkAnnouncement::MessageReceived {
                sender,
                payload,
            }) => {
                let reactor_event = match payload {
                    Message::Consensus(msg) => {
                        Event::Consensus(consensus::Event::MessageReceived { sender, msg })
                    }
                    Message::DeployGossiper(message) => {
                        Event::DeployGossiper(gossiper::Event::MessageReceived { sender, message })
                    }
                    Message::AddressGossiper(message) => {
                        Event::AddressGossiper(gossiper::Event::MessageReceived { sender, message })
                    }
                    Message::GetRequest { tag, serialized_id } => match tag {
                        Tag::Deploy => {
                            let deploy_hash = match bincode::deserialize(&serialized_id) {
                                Ok(hash) => hash,
                                Err(error) => {
                                    error!(
                                        "failed to decode {:?} from {}: {}",
                                        serialized_id, sender, error
                                    );
                                    return Effects::new();
                                }
                            };
                            Event::Storage(storage::Event::GetDeployForPeer {
                                deploy_hash,
                                peer: sender,
                            })
                        }
                        Tag::Block => {
                            let block_hash = match bincode::deserialize(&serialized_id) {
                                Ok(hash) => hash,
                                Err(error) => {
                                    error!(
                                        "failed to decode {:?} from {}: {}",
                                        serialized_id, sender, error
                                    );
                                    return Effects::new();
                                }
                            };
                            Event::LinearChain(linear_chain::Event::Request(
                                LinearChainRequest::BlockRequest(block_hash, sender),
                            ))
                        }
                        Tag::BlockByHeight => {
                            let height = match bincode::deserialize(&serialized_id) {
                                Ok(block_by_height) => block_by_height,
                                Err(error) => {
                                    error!(
                                        "failed to decode {:?} from {}: {}",
                                        serialized_id, sender, error
                                    );
                                    return Effects::new();
                                }
                            };
                            Event::LinearChain(linear_chain::Event::Request(
                                LinearChainRequest::BlockAtHeight(height, sender),
                            ))
                        }
                        Tag::GossipedAddress => {
                            warn!("received get request for gossiped-address from {}", sender);
                            return Effects::new();
                        }
                    },
                    Message::GetResponse {
                        tag,
                        serialized_item,
                    } => match tag {
                        Tag::Deploy => {
                            let deploy = match bincode::deserialize(&serialized_item) {
                                Ok(deploy) => Box::new(deploy),
                                Err(error) => {
                                    error!("failed to decode deploy from {}: {}", sender, error);
                                    return Effects::new();
                                }
                            };
                            Event::DeployAcceptor(deploy_acceptor::Event::Accept {
                                deploy,
                                source: Source::Peer(sender),
                            })
                        }
                        Tag::Block => todo!("Handle GET block response"),
                        Tag::BlockByHeight => todo!("Handle GET BlockByHeight response"),
                        Tag::GossipedAddress => {
                            warn!("received get request for gossiped-address from {}", sender);
                            return Effects::new();
                        }
                    },
                };
                self.dispatch_event(effect_builder, rng, reactor_event)
            }
            Event::NetworkAnnouncement(NetworkAnnouncement::GossipOurAddress(gossiped_address)) => {
                let event = gossiper::Event::ItemReceived {
                    item_id: gossiped_address,
                    source: Source::<NodeId>::Client,
                };
                self.dispatch_event(effect_builder, rng, Event::AddressGossiper(event))
            }
            Event::NetworkAnnouncement(NetworkAnnouncement::NewPeer(peer_id)) => {
                debug!(%peer_id, "new peer announcement event ignored (validator reactor does not care)");
                Effects::new()
            }
            Event::RpcServerAnnouncement(RpcServerAnnouncement::DeployReceived { deploy }) => {
                let event = deploy_acceptor::Event::Accept {
                    deploy,
                    source: Source::<NodeId>::Client,
                };
                self.dispatch_event(effect_builder, rng, Event::DeployAcceptor(event))
            }
            Event::DeployAcceptorAnnouncement(DeployAcceptorAnnouncement::AcceptedNewDeploy {
                deploy,
                source,
            }) => {
                let event = block_proposer::Event::Buffer {
                    hash: *deploy.id(),
                    header: Box::new(deploy.header().clone()),
                };
                let mut effects =
                    self.dispatch_event(effect_builder, rng, Event::BlockProposer(event));

                let event = gossiper::Event::ItemReceived {
                    item_id: *deploy.id(),
                    source: source.clone(),
                };
                effects.extend(self.dispatch_event(
                    effect_builder,
                    rng,
                    Event::DeployGossiper(event),
                ));

                let event = fetcher::Event::GotRemotely {
                    item: deploy,
                    source,
                };
                effects.extend(self.dispatch_event(
                    effect_builder,
                    rng,
                    Event::DeployFetcher(event),
                ));

                effects
            }
            Event::DeployAcceptorAnnouncement(DeployAcceptorAnnouncement::InvalidDeploy {
                deploy: _,
                source: _,
            }) => Effects::new(),
            Event::ConsensusAnnouncement(consensus_announcement) => {
                let mut reactor_event_dispatch = |dbe: block_proposer::Event| {
                    self.dispatch_event(effect_builder, rng, Event::BlockProposer(dbe))
                };

                match consensus_announcement {
                    ConsensusAnnouncement::Proposed(block) => {
                        reactor_event_dispatch(block_proposer::Event::ProposedProtoBlock(block))
                    }
                    ConsensusAnnouncement::Finalized(block) => {
                        let mut effects = reactor_event_dispatch(
                            block_proposer::Event::FinalizedProtoBlock(block.proto_block().clone()),
                        );
                        let reactor_event = Event::EventStreamServer(
                            event_stream_server::Event::BlockFinalized(block),
                        );
                        effects.extend(self.dispatch_event(effect_builder, rng, reactor_event));
                        effects
                    }
                    ConsensusAnnouncement::Orphaned(block) => {
                        reactor_event_dispatch(block_proposer::Event::OrphanedProtoBlock(block))
                    }
                    ConsensusAnnouncement::Handled(_) => {
                        debug!("Ignoring `Handled` announcement in `validator` reactor.");
                        Effects::new()
                    }
                }
            }
            Event::BlockExecutorAnnouncement(BlockExecutorAnnouncement::LinearChainBlock {
                block,
                execution_results,
            }) => {
                let mut effects = Effects::new();
                let block_hash = *block.hash();

                // send to linear chain
                let reactor_event = Event::LinearChain(linear_chain::Event::LinearChainBlock {
                    block: Box::new(block),
                    execution_results: execution_results
                        .iter()
                        .map(|(hash, (_header, results))| (*hash, results.clone()))
                        .collect(),
                });
                effects.extend(self.dispatch_event(effect_builder, rng, reactor_event));

                // send to event stream
                for (deploy_hash, (deploy_header, execution_result)) in execution_results {
                    let reactor_event =
                        Event::EventStreamServer(event_stream_server::Event::DeployProcessed {
                            deploy_hash,
                            deploy_header: Box::new(deploy_header),
                            block_hash,
                            execution_result: Box::new(execution_result),
                        });
                    effects.extend(self.dispatch_event(effect_builder, rng, reactor_event));
                }

                effects
            }
            Event::DeployGossiperAnnouncement(_ann) => {
                unreachable!("the deploy gossiper should never make an announcement")
            }
            Event::AddressGossiperAnnouncement(ann) => {
                let GossiperAnnouncement::NewCompleteItem(gossiped_address) = ann;
                let reactor_event =
                    Event::Network(small_network::Event::PeerAddressReceived(gossiped_address));
                self.dispatch_event(effect_builder, rng, reactor_event)
            }
            Event::LinearChainAnnouncement(LinearChainAnnouncement::BlockAdded {
                block_hash,
                block_header,
            }) => {
                let reactor_event =
                    Event::EventStreamServer(event_stream_server::Event::BlockAdded {
                        block_hash,
                        block_header,
                    });
                self.dispatch_event(effect_builder, rng, reactor_event)
            }
        }
    }

    fn update_metrics(&mut self, event_queue_handle: EventQueueHandle<Self::Event>) {
        self.memory_metrics.estimate(&self);
        self.event_queue_metrics
            .record_event_queue_counts(&event_queue_handle)
    }
}

#[cfg(test)]
impl NetworkedReactor for Reactor {
    type NodeId = NodeId;
    fn node_id(&self) -> Self::NodeId {
        self.net.node_id()
    }
}<|MERGE_RESOLUTION|>--- conflicted
+++ resolved
@@ -75,34 +75,22 @@
 pub enum Event {
     /// Network event.
     #[from]
-<<<<<<< HEAD
     Network(#[serde(skip_serializing)] small_network::Event<Message>),
-    /// Deploy buffer event.
-    #[from]
-    DeployBuffer(#[serde(skip_serializing)] deploy_buffer::Event),
-=======
-    Network(small_network::Event<Message>),
     /// Block proposer event.
     #[from]
-    BlockProposer(block_proposer::Event),
->>>>>>> 26ef828e
+    BlockProposer(#[serde(skip_serializing)] block_proposer::Event),
     #[from]
     /// Storage event.
     Storage(#[serde(skip_serializing)] storage::Event<Storage>),
     #[from]
-<<<<<<< HEAD
-    /// API server event.
-    ApiServer(#[serde(skip_serializing)] api_server::Event),
-=======
     /// RPC server event.
-    RpcServer(rpc_server::Event),
+    RpcServer(#[serde(skip_serializing)] rpc_server::Event),
     #[from]
     /// REST server event.
-    RestServer(rest_server::Event),
+    RestServer(#[serde(skip_serializing)] rest_server::Event),
     #[from]
     /// Event stream server event.
-    EventStreamServer(event_stream_server::Event),
->>>>>>> 26ef828e
+    EventStreamServer(#[serde(skip_serializing)] event_stream_server::Event),
     #[from]
     /// Chainspec Loader event.
     ChainspecLoader(#[serde(skip_serializing)] chainspec_loader::Event),
@@ -143,17 +131,10 @@
     NetworkInfoRequest(#[serde(skip_serializing)] NetworkInfoRequest<NodeId>),
     /// Deploy fetcher request.
     #[from]
-<<<<<<< HEAD
     DeployFetcherRequest(#[serde(skip_serializing)] FetcherRequest<NodeId, Deploy>),
-    /// Deploy buffer request.
-    #[from]
-    DeployBufferRequest(#[serde(skip_serializing)] DeployBufferRequest),
-=======
-    DeployFetcherRequest(FetcherRequest<NodeId, Deploy>),
     /// Block proposer request.
     #[from]
-    BlockProposerRequest(BlockProposerRequest),
->>>>>>> 26ef828e
+    BlockProposerRequest(#[serde(skip_serializing)] BlockProposerRequest),
     /// Block executor request.
     #[from]
     BlockExecutorRequest(#[serde(skip_serializing)] BlockExecutorRequest),
@@ -175,11 +156,7 @@
     NetworkAnnouncement(#[serde(skip_serializing)] NetworkAnnouncement<NodeId, Message>),
     /// API server announcement.
     #[from]
-<<<<<<< HEAD
-    ApiServerAnnouncement(#[serde(skip_serializing)] ApiServerAnnouncement),
-=======
-    RpcServerAnnouncement(RpcServerAnnouncement),
->>>>>>> 26ef828e
+    RpcServerAnnouncement(#[serde(skip_serializing)] RpcServerAnnouncement),
     /// DeployAcceptor announcement.
     #[from]
     DeployAcceptorAnnouncement(#[serde(skip_serializing)] DeployAcceptorAnnouncement<NodeId>),
