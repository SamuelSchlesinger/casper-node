//! Testing utilities.
//!
//! Contains various parts and components to aid writing tests and simulations using the
//! `casper-node` library.

mod condition_check_reactor;
mod multi_stage_test_reactor;
pub mod network;
mod test_rng;

use std::{
    any::type_name,
    fmt::Debug,
    marker::PhantomData,
<<<<<<< HEAD
    net::{Ipv4Addr, TcpListener},
=======
    sync::atomic::{AtomicU16, Ordering},
    time,
>>>>>>> 595d1572
};

use derive_more::From;
use futures::channel::oneshot;
use serde::{de::DeserializeOwned, Serialize};
use tempfile::TempDir;
use tokio::runtime::{self, Runtime};
<<<<<<< HEAD
use tracing::info;
=======
use tracing::{debug, warn};
>>>>>>> 595d1572

use crate::{
    components::Component,
    effect::{announcements::ControlAnnouncement, EffectBuilder, Effects, Responder},
    logging,
    reactor::{EventQueueHandle, QueueKind, ReactorEvent, Scheduler},
};
use anyhow::Context;
pub(crate) use condition_check_reactor::ConditionCheckReactor;
pub(crate) use multi_stage_test_reactor::MultiStageTestReactor;
pub(crate) use test_rng::TestRng;

<<<<<<< HEAD
=======
/// Lower bound for the port, below there's a high chance of hitting a system service.
const PORT_LOWER_BOUND: u16 = 10_000;

/// Time to wait (at most) for a `fatal` to resolve before considering the dropping of a responder a
/// problem.
const FATAL_GRACE_TIME: time::Duration = time::Duration::from_secs(3);

>>>>>>> 595d1572
pub fn bincode_roundtrip<T: Serialize + DeserializeOwned + Eq + Debug>(value: &T) {
    let serialized = bincode::serialize(value).unwrap();
    let deserialized = bincode::deserialize(serialized.as_slice()).unwrap();
    assert_eq!(*value, deserialized);
}

/// Create an unused port on localhost.
pub(crate) fn unused_port_on_localhost() -> u16 {
    // Unfortunately a randomly generated port by a random number generator still has a chance to
    // hit the occasional duplicate or an already bound port once in a while, due to the small port
    // space. For this reason, we ask the OS for an unused port instead and hope that no one binds
    // to it in the meantime.

    // For a collision to occur, it is now required that after running this function, but before
    // rebinding the port, an unrelated program or a parallel running test must manage to bind to
    // precisely this port, hitting the same port randomly.

    // This is slightly better than a strictly random port, since it takes already bound ports
    // across the entire interface into account, but it does rely on the OS providing random ports
    // when asked for a _unused_ one.

    // An alternative approach is to create a bound port with `SO_REUSEPORT`, which would close the
    // gap between calling this function and binding again, never calling listening on the instance
    // created by this function, but still blocking it from being reassigned by accident. This
    // approach requires the networking component to either accept arbitrary incoming sockets to be
    // passed in or bind with `SO_REUSEPORT` as well, both are undesirable options. See
    // https://stackoverflow.com/questions/14388706/how-do-so-reuseaddr-and-so-reuseport-differ for
    // a detailed description on port reuse flags.

    let listener = TcpListener::bind((Ipv4Addr::new(127, 0, 0, 1), 0))
        .expect("could not bind new random port on localhost");
    let local_addr = listener
        .local_addr()
        .expect("local listener has no address?");

    let port = local_addr.port();
    info!(%port, "OS generated random localhost port");

    // Once we drop the listener, the port should be closed.
    port
}

/// Sets up logging for testing.
///
/// Can safely be called multiple times.
pub(crate) fn init_logging() {
    // TODO: Write logs to file by default for each test.
    logging::init()
        // Ignore the return value, setting the global subscriber will fail if `init_logging` has
        // been called before, which we don't care about.
        .ok();
}

/// Harness to test a single component as isolated as possible.
///
/// Contains enough reactor machinery to drive a single component and a temporary directory.
///
/// # Usage
///
/// Construction of a harness can be done straightforwardly through the `Default` trait, or the
/// builder can be used to construct various aspects of it.
pub(crate) struct ComponentHarness<REv: 'static> {
    /// Test random number generator instance.
    pub(crate) rng: TestRng,
    /// Scheduler for events. Only explicitly polled by the harness.
    pub(crate) scheduler: &'static Scheduler<REv>,
    /// An event queue handle to the scheduler.
    #[allow(unused)] // TODO: Remove once in use.
    pub(crate) event_queue_handle: EventQueueHandle<REv>,
    /// Effect builder pointing at the scheduler.
    pub(crate) effect_builder: EffectBuilder<REv>,
    /// A temporary directory that can be used to store various data.
    pub(crate) tmp: TempDir,
    /// The `async` runtime used to execute effects.
    pub(crate) runtime: Runtime,
}

/// Builder for a `ComponentHarness`.
pub(crate) struct ComponentHarnessBuilder<REv: 'static> {
    rng: Option<TestRng>,
    tmp: Option<TempDir>,
    _phantom: PhantomData<REv>,
}

impl<REv: 'static> ComponentHarnessBuilder<REv> {
    /// Builds a component harness instance.
    ///
    /// # Panics
    ///
    /// Panics if building the harness fails.
    pub(crate) fn build(self) -> ComponentHarness<REv> {
        self.try_build().expect("failed to build component harness")
    }

    /// Sets the on-disk harness folder.
    pub(crate) fn on_disk(mut self, on_disk: TempDir) -> ComponentHarnessBuilder<REv> {
        self.tmp = Some(on_disk);
        self
    }

    /// Sets the test random number generator.
    pub(crate) fn rng(mut self, rng: TestRng) -> ComponentHarnessBuilder<REv> {
        self.rng = Some(rng);
        self
    }

    /// Tries to build a component harness.
    ///
    /// Construction may fail for various reasons such as not being able to create a temporary
    /// directory.
    pub(crate) fn try_build(self) -> anyhow::Result<ComponentHarness<REv>> {
        let tmp = match self.tmp {
            Some(tmp) => tmp,
            None => {
                TempDir::new().context("could not create temporary directory for test harness")?
            }
        };

        let rng = self.rng.unwrap_or_else(TestRng::new);

        let scheduler = Box::leak(Box::new(Scheduler::new(QueueKind::weights())));
        let event_queue_handle = EventQueueHandle::new(scheduler);
        let effect_builder = EffectBuilder::new(event_queue_handle);
        let runtime = runtime::Builder::new()
            .threaded_scheduler()
            .enable_all()
            .build()
            .context("build tokio runtime")?;

        Ok(ComponentHarness {
            rng,
            scheduler,
            event_queue_handle,
            effect_builder,
            tmp,
            runtime,
        })
    }
}

impl<REv: 'static> ComponentHarness<REv> {
    /// Creates a new component harness builder.
    pub(crate) fn builder() -> ComponentHarnessBuilder<REv> {
        ComponentHarnessBuilder {
            rng: None,
            tmp: None,
            _phantom: PhantomData,
        }
    }

    /// Deconstructs the harness, keeping the on-disk state and test rng.
    pub(crate) fn into_parts(self) -> (TempDir, TestRng) {
        (self.tmp, self.rng)
    }

    /// Returns whether or not there are pending events on the event queue.
    pub(crate) fn is_idle(&self) -> bool {
        self.scheduler.item_count() == 0
    }

    /// Sends a request, expecting an immediate response.
    ///
    /// Sends a request by creating a channel for the response, then mapping it using the function
    /// `f`. Executes all returned effects, then awaits a response.
    pub(crate) fn send_request<C, T, F>(&mut self, component: &mut C, f: F) -> T
    where
        C: Component<REv>,
        <C as Component<REv>>::Event: Send + 'static,
        T: Send + 'static,
        F: FnOnce(Responder<T>) -> C::Event,
        REv: ReactorEvent,
    {
        // Prepare a channel.
        let (sender, receiver) = oneshot::channel();

        // Create response function.
        let responder = Responder::create(sender);

        // Create the event for the component.
        let request_event = f(responder);

        // Send directly to component.
        let returned_effects = self.send_event(component, request_event);

        // Execute the effects on our dedicated runtime, hopefully creating the responses.
        let mut join_handles = Vec::new();
        for effect in returned_effects {
            join_handles.push(self.runtime.spawn(effect));
        }

        // Wait for a response to arrive.
        self.runtime.block_on(receiver).unwrap_or_else(|err| {
            // A channel was closed and this is usually an error. However, we consider all pending
            // events, in case we did get a control announcement requiring us to fatal error instead
            // before panicking on the basis of the missing response.

            // We give each of them a little time to produce the desired event. Note that `join_all`
            // should be safe to cancel, since we are only awaiting join handles.
            let join_all = async {
                for handle in join_handles {
                    if let Err(err) = handle.await {
                        warn!("Join error while waiting for an effect to finish: {}", err);
                    };
                }
            };

            if let Err(_timeout) = self.runtime.block_on(async move {
                // Note: timeout can only be called from within a running running, this is why
                // we use an extra `async` block here.
                tokio::time::timeout(FATAL_GRACE_TIME, join_all).await
            }) {
                warn!(grace_time=?FATAL_GRACE_TIME, "while a responder was dropped in a unit test, \
                I waited for all other pending effects to complete in case the output of a \
                `fatal!` was among them but none of them completed");
            }

            // Iterate over all events that currently are inside the queue and fish out any fatal.
            for _ in 0..(self.scheduler.item_count()) {
                let (ev, _queue_kind) = self.runtime.block_on(self.scheduler.pop());

                if let Some(ctrl_ann) = ev.as_control() {
                    match ctrl_ann {
                        fatal @ ControlAnnouncement::FatalError { .. } => {
                            panic!(
                                "a control announcement requesting a fatal error was received: {}",
                                fatal
                            )
                        }
                    }
                } else {
                    debug!(?ev, "ignoring event while looking for a fatal")
                }
            }

            // Barring a `fatal`, the channel should never be closed, ever.
            panic!(
                "request for {} channel closed with return value \"{}\" in unit test harness",
                type_name::<T>(),
                err,
            );
        })
    }

    /// Sends a single event to a component, returning the created effects.
    #[inline]
    pub(crate) fn send_event<C>(&mut self, component: &mut C, ev: C::Event) -> Effects<C::Event>
    where
        C: Component<REv>,
    {
        component.handle_event(self.effect_builder, &mut self.rng, ev)
    }
}

impl<REv: 'static> Default for ComponentHarness<REv> {
    fn default() -> Self {
        Self::builder().build()
    }
}

<<<<<<< HEAD
=======
/// A special event for unit tests.
///
/// Essentially discards all event (they are not even processed by the unit testing hardness),
/// except for control announcements, which are preserved.
#[derive(Debug, From)]
pub enum UnitTestEvent {
    /// A preserved control announcement.
    #[from]
    ControlAnnouncement(ControlAnnouncement),
    /// A different event.
    Other,
}

impl ReactorEvent for UnitTestEvent {
    fn as_control(&self) -> Option<&ControlAnnouncement> {
        match self {
            UnitTestEvent::ControlAnnouncement(ctrl_ann) => Some(ctrl_ann),
            UnitTestEvent::Other => None,
        }
    }
}

/// Test that the random port generator produce at least 40k values without duplicates.
#[test]
fn test_random_port_gen() {
    const NUM_ROUNDS: usize = 40_000;

    let values: HashSet<_> = (0..NUM_ROUNDS)
        .map(|_| {
            let port = unused_port_on_localhost();
            assert!(port >= PORT_LOWER_BOUND);
            port
        })
        .collect();

    assert_eq!(values.len(), NUM_ROUNDS);
}
>>>>>>> 595d1572
#[test]
fn default_works_without_panicking_for_component_harness() {
    let _harness = ComponentHarness::<()>::default();
}<|MERGE_RESOLUTION|>--- conflicted
+++ resolved
@@ -12,24 +12,17 @@
     any::type_name,
     fmt::Debug,
     marker::PhantomData,
-<<<<<<< HEAD
     net::{Ipv4Addr, TcpListener},
-=======
-    sync::atomic::{AtomicU16, Ordering},
     time,
->>>>>>> 595d1572
 };
 
+use anyhow::Context;
 use derive_more::From;
 use futures::channel::oneshot;
 use serde::{de::DeserializeOwned, Serialize};
 use tempfile::TempDir;
 use tokio::runtime::{self, Runtime};
-<<<<<<< HEAD
-use tracing::info;
-=======
-use tracing::{debug, warn};
->>>>>>> 595d1572
+use tracing::{debug, info, warn};
 
 use crate::{
     components::Component,
@@ -37,21 +30,14 @@
     logging,
     reactor::{EventQueueHandle, QueueKind, ReactorEvent, Scheduler},
 };
-use anyhow::Context;
 pub(crate) use condition_check_reactor::ConditionCheckReactor;
 pub(crate) use multi_stage_test_reactor::MultiStageTestReactor;
 pub(crate) use test_rng::TestRng;
 
-<<<<<<< HEAD
-=======
-/// Lower bound for the port, below there's a high chance of hitting a system service.
-const PORT_LOWER_BOUND: u16 = 10_000;
-
 /// Time to wait (at most) for a `fatal` to resolve before considering the dropping of a responder a
 /// problem.
 const FATAL_GRACE_TIME: time::Duration = time::Duration::from_secs(3);
 
->>>>>>> 595d1572
 pub fn bincode_roundtrip<T: Serialize + DeserializeOwned + Eq + Debug>(value: &T) {
     let serialized = bincode::serialize(value).unwrap();
     let deserialized = bincode::deserialize(serialized.as_slice()).unwrap();
@@ -311,8 +297,6 @@
     }
 }
 
-<<<<<<< HEAD
-=======
 /// A special event for unit tests.
 ///
 /// Essentially discards all event (they are not even processed by the unit testing hardness),
@@ -335,22 +319,6 @@
     }
 }
 
-/// Test that the random port generator produce at least 40k values without duplicates.
-#[test]
-fn test_random_port_gen() {
-    const NUM_ROUNDS: usize = 40_000;
-
-    let values: HashSet<_> = (0..NUM_ROUNDS)
-        .map(|_| {
-            let port = unused_port_on_localhost();
-            assert!(port >= PORT_LOWER_BOUND);
-            port
-        })
-        .collect();
-
-    assert_eq!(values.len(), NUM_ROUNDS);
-}
->>>>>>> 595d1572
 #[test]
 fn default_works_without_panicking_for_component_harness() {
     let _harness = ComponentHarness::<()>::default();
