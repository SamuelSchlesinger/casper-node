--- conflicted
+++ resolved
@@ -19,14 +19,10 @@
 use tracing::debug;
 
 use casper_execution_engine::{
-<<<<<<< HEAD
-    core::engine_state::DEFAULT_MAX_RUNTIME_CALL_STACK_HEIGHT,
-=======
     core::engine_state::{
         engine_config::{DEFAULT_MAX_DELEGATOR_SIZE_LIMIT, DEFAULT_MINIMUM_DELEGATION_AMOUNT},
         DEFAULT_MAX_RUNTIME_CALL_STACK_HEIGHT,
     },
->>>>>>> a7f6a648
     shared::{system_config::SystemConfig, wasm_config::WasmConfig},
 };
 use casper_types::ProtocolVersion;
@@ -246,12 +242,9 @@
             SystemConfig::default(),
             MAX_ASSOCIATED_KEYS,
             DEFAULT_MAX_RUNTIME_CALL_STACK_HEIGHT,
-<<<<<<< HEAD
-=======
             MAX_STORED_VALUE_SIZE,
             DEFAULT_MAX_DELEGATOR_SIZE_LIMIT,
             DEFAULT_MINIMUM_DELEGATION_AMOUNT,
->>>>>>> a7f6a648
             registry,
             verifiable_chunked_hash_activation.into(),
         )
