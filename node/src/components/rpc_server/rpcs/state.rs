//! RPCs related to the state.

// TODO - remove once schemars stops causing warning.
#![allow(clippy::field_reassign_with_default)]

use std::str;

use futures::{future::BoxFuture, FutureExt};
use http::Response;
use hyper::Body;
use once_cell::sync::Lazy;
use schemars::JsonSchema;
use serde::{Deserialize, Serialize};
use tracing::{error, info};
use warp_json_rpc::Builder;

<<<<<<< HEAD
use casper_execution_engine::core::engine_state::{BalanceResult, GetBidsResult, QueryResult};
use casper_types::{
    bytesrepr::ToBytes, stored_value::StoredValue as DomainStoredValue, CLValue, Key,
    ProtocolVersion, PublicKey, SecretKey, URef, U512,
=======
use casper_execution_engine::{
    core::engine_state::{BalanceResult, GetBidsResult, QueryResult},
    shared::stored_value::StoredValue as DomainStoredValue,
};
use casper_types::{
    bytesrepr::ToBytes, CLValue, Key, ProtocolVersion, PublicKey, SecretKey, URef, U512,
>>>>>>> 5ad9c8ea
};

use super::{
    docs::{DocExample, DOCS_EXAMPLE_PROTOCOL_VERSION},
    Error, ErrorCode, ReactorEventT, RpcRequest, RpcWithParams, RpcWithParamsExt,
};
use crate::{
    components::rpc_server::rpcs::RpcWithOptionalParams,
    crypto::hash::Digest,
    effect::EffectBuilder,
    reactor::QueueKind,
    rpcs::{
        chain::BlockIdentifier,
        common::{self, MERKLE_PROOF},
        RpcWithOptionalParamsExt,
    },
    types::{
        json_compatibility::{Account as JsonAccount, AuctionState, StoredValue},
<<<<<<< HEAD
        Block,
=======
        Block, BlockHash, JsonBlockHeader,
>>>>>>> 5ad9c8ea
    },
};

static GET_ITEM_PARAMS: Lazy<GetItemParams> = Lazy::new(|| GetItemParams {
    state_root_hash: *Block::doc_example().header().state_root_hash(),
    key: "deploy-af684263911154d26fa05be9963171802801a0b6aff8f199b7391eacb8edc9e1".to_string(),
    path: vec!["inner".to_string()],
});
static GET_ITEM_RESULT: Lazy<GetItemResult> = Lazy::new(|| GetItemResult {
    api_version: DOCS_EXAMPLE_PROTOCOL_VERSION,
    stored_value: StoredValue::CLValue(CLValue::from_t(1u64).unwrap()),
    merkle_proof: MERKLE_PROOF.clone(),
});
static GET_BALANCE_PARAMS: Lazy<GetBalanceParams> = Lazy::new(|| GetBalanceParams {
    state_root_hash: *Block::doc_example().header().state_root_hash(),
    purse_uref: "uref-09480c3248ef76b603d386f3f4f8a5f87f597d4eaffd475433f861af187ab5db-007"
        .to_string(),
});
static GET_BALANCE_RESULT: Lazy<GetBalanceResult> = Lazy::new(|| GetBalanceResult {
    api_version: DOCS_EXAMPLE_PROTOCOL_VERSION,
    balance_value: U512::from(123_456),
    merkle_proof: MERKLE_PROOF.clone(),
});
static GET_AUCTION_INFO_PARAMS: Lazy<GetAuctionInfoParams> = Lazy::new(|| GetAuctionInfoParams {
    block_identifier: BlockIdentifier::Hash(*Block::doc_example().hash()),
});
static GET_AUCTION_INFO_RESULT: Lazy<GetAuctionInfoResult> = Lazy::new(|| GetAuctionInfoResult {
    api_version: DOCS_EXAMPLE_PROTOCOL_VERSION,
    auction_state: AuctionState::doc_example().clone(),
});
static GET_ACCOUNT_INFO_PARAMS: Lazy<GetAccountInfoParams> = Lazy::new(|| {
    let secret_key = SecretKey::ed25519_from_bytes([0; 32]).unwrap();
    let public_key = PublicKey::from(&secret_key);
    GetAccountInfoParams {
        public_key,
        block_identifier: Some(BlockIdentifier::Hash(*Block::doc_example().hash())),
    }
});
static GET_ACCOUNT_INFO_RESULT: Lazy<GetAccountInfoResult> = Lazy::new(|| GetAccountInfoResult {
    api_version: DOCS_EXAMPLE_PROTOCOL_VERSION,
    account: JsonAccount::doc_example().clone(),
    merkle_proof: MERKLE_PROOF.clone(),
});
static GET_DICTIONARY_ITEM_PARAMS: Lazy<GetDictionaryItemParams> =
    Lazy::new(|| GetDictionaryItemParams {
        state_root_hash: *Block::doc_example().header().state_root_hash(),
        dictionary_identifier: DictionaryIdentifier::URef {
            seed_uref: "uref-09480c3248ef76b603d386f3f4f8a5f87f597d4eaffd475433f861af187ab5db-007"
                .to_string(),
            dictionary_item_key: "a_unique_entry_identifier".to_string(),
        },
    });
static GET_DICTIONARY_ITEM_RESULT: Lazy<GetDictionaryItemResult> =
    Lazy::new(|| GetDictionaryItemResult {
        api_version: DOCS_EXAMPLE_PROTOCOL_VERSION,
        dictionary_key:
            "dictionary-67518854aa916c97d4e53df8570c8217ccc259da2721b692102d76acd0ee8d1f"
                .to_string(),
        stored_value: StoredValue::CLValue(CLValue::from_t(1u64).unwrap()),
        merkle_proof: MERKLE_PROOF.clone(),
    });
static QUERY_GLOBAL_STATE_PARAMS: Lazy<QueryGlobalStateParams> =
    Lazy::new(|| QueryGlobalStateParams {
        state_identifier: GlobalStateIdentifier::BlockHash(*Block::doc_example().hash()),
        key: "deploy-af684263911154d26fa05be9963171802801a0b6aff8f199b7391eacb8edc9e1".to_string(),
        path: vec![],
    });
static QUERY_GLOBAL_STATE_RESULT: Lazy<QueryGlobalStateResult> =
    Lazy::new(|| QueryGlobalStateResult {
        api_version: DOCS_EXAMPLE_PROTOCOL_VERSION,
        block_header: Some(JsonBlockHeader::doc_example().clone()),
        stored_value: StoredValue::Account(JsonAccount::doc_example().clone()),
        merkle_proof: MERKLE_PROOF.clone(),
    });
/// Params for "state_get_item" RPC request.
#[derive(Serialize, Deserialize, Debug, JsonSchema)]
#[serde(deny_unknown_fields)]
pub struct GetItemParams {
    /// Hash of the state root.
    pub state_root_hash: Digest,
    /// `casper_types::Key` as formatted string.
    pub key: String,
    /// The path components starting from the key as base.
    #[serde(default)]
    pub path: Vec<String>,
}

impl DocExample for GetItemParams {
    fn doc_example() -> &'static Self {
        &*GET_ITEM_PARAMS
    }
}

/// Result for "state_get_item" RPC response.
#[derive(Serialize, Deserialize, Debug, JsonSchema)]
#[serde(deny_unknown_fields)]
pub struct GetItemResult {
    /// The RPC API version.
    #[schemars(with = "String")]
    pub api_version: ProtocolVersion,
    /// The stored value.
    pub stored_value: StoredValue,
    /// The merkle proof.
    pub merkle_proof: String,
}

impl DocExample for GetItemResult {
    fn doc_example() -> &'static Self {
        &*GET_ITEM_RESULT
    }
}

/// "state_get_item" RPC.
pub struct GetItem {}

impl RpcWithParams for GetItem {
    const METHOD: &'static str = "state_get_item";
    type RequestParams = GetItemParams;
    type ResponseResult = GetItemResult;
}

impl RpcWithParamsExt for GetItem {
    fn handle_request<REv: ReactorEventT>(
        effect_builder: EffectBuilder<REv>,
        response_builder: Builder,
        params: Self::RequestParams,
        api_version: ProtocolVersion,
    ) -> BoxFuture<'static, Result<Response<Body>, Error>> {
        async move {
            // Try to parse a `casper_types::Key` from the params.
            let base_key = match Key::from_formatted_str(&params.key)
                .map_err(|error| format!("failed to parse key: {}", error))
            {
                Ok(key) => key,
                Err(error_msg) => {
                    info!("{}", error_msg);
                    return Ok(response_builder.error(warp_json_rpc::Error::custom(
                        ErrorCode::ParseQueryKey as i64,
                        error_msg,
                    ))?);
                }
            };

            // Run the query.
            let query_result = effect_builder
                .make_request(
                    |responder| RpcRequest::QueryGlobalState {
                        state_root_hash: params.state_root_hash,
                        base_key,
                        path: params.path,
                        responder,
                    },
                    QueueKind::Api,
                )
                .await;

            let (stored_value, proof_bytes) = match common::extract_query_result(query_result) {
                Ok(tuple) => tuple,
                Err((error_code, error_msg)) => {
                    info!("{}", error_msg);
                    return Ok(response_builder
                        .error(warp_json_rpc::Error::custom(error_code as i64, error_msg))?);
                }
            };

            let result = Self::ResponseResult {
                api_version,
                stored_value,
                merkle_proof: hex::encode(proof_bytes),
            };

            Ok(response_builder.success(result)?)
        }
        .boxed()
    }
}

/// Params for "state_get_balance" RPC request.
#[derive(Serialize, Deserialize, Debug, JsonSchema)]
#[serde(deny_unknown_fields)]
pub struct GetBalanceParams {
    /// The hash of state root.
    pub state_root_hash: Digest,
    /// Formatted URef.
    pub purse_uref: String,
}

impl DocExample for GetBalanceParams {
    fn doc_example() -> &'static Self {
        &*GET_BALANCE_PARAMS
    }
}

/// Result for "state_get_balance" RPC response.
#[derive(Serialize, Deserialize, Debug, JsonSchema)]
#[serde(deny_unknown_fields)]
pub struct GetBalanceResult {
    /// The RPC API version.
    #[schemars(with = "String")]
    pub api_version: ProtocolVersion,
    /// The balance value.
    pub balance_value: U512,
    /// The merkle proof.
    pub merkle_proof: String,
}

impl DocExample for GetBalanceResult {
    fn doc_example() -> &'static Self {
        &*GET_BALANCE_RESULT
    }
}

/// "state_get_balance" RPC.
pub struct GetBalance {}

impl RpcWithParams for GetBalance {
    const METHOD: &'static str = "state_get_balance";
    type RequestParams = GetBalanceParams;
    type ResponseResult = GetBalanceResult;
}

impl RpcWithParamsExt for GetBalance {
    fn handle_request<REv: ReactorEventT>(
        effect_builder: EffectBuilder<REv>,
        response_builder: Builder,
        params: Self::RequestParams,
        api_version: ProtocolVersion,
    ) -> BoxFuture<'static, Result<Response<Body>, Error>> {
        async move {
            // Try to parse the purse's URef from the params.
            let purse_uref = match URef::from_formatted_str(&params.purse_uref)
                .map_err(|error| format!("failed to parse purse_uref: {:?}", error))
            {
                Ok(uref) => uref,
                Err(error_msg) => {
                    info!("{}", error_msg);
                    return Ok(response_builder.error(warp_json_rpc::Error::custom(
                        ErrorCode::ParseGetBalanceURef as i64,
                        error_msg,
                    ))?);
                }
            };

            // Get the balance.
            let balance_result = effect_builder
                .make_request(
                    |responder| RpcRequest::GetBalance {
                        state_root_hash: params.state_root_hash,
                        purse_uref,
                        responder,
                    },
                    QueueKind::Api,
                )
                .await;

            let (balance_value, balance_proof) = match balance_result {
                Ok(BalanceResult::Success { motes, proof }) => (motes, proof),
                Ok(balance_result) => {
                    let error_msg = format!("get-balance failed: {:?}", balance_result);
                    info!("{}", error_msg);
                    return Ok(response_builder.error(warp_json_rpc::Error::custom(
                        ErrorCode::GetBalanceFailed as i64,
                        error_msg,
                    ))?);
                }
                Err(error) => {
                    let error_msg = format!("get-balance failed to execute: {}", error);
                    info!("{}", error_msg);
                    return Ok(response_builder.error(warp_json_rpc::Error::custom(
                        ErrorCode::GetBalanceFailedToExecute as i64,
                        error_msg,
                    ))?);
                }
            };

            let proof_bytes = match balance_proof.to_bytes() {
                Ok(proof_bytes) => proof_bytes,
                Err(error) => {
                    info!("failed to encode stored value: {}", error);
                    return Ok(response_builder.error(warp_json_rpc::Error::INTERNAL_ERROR)?);
                }
            };

            let merkle_proof = hex::encode(proof_bytes);

            // Return the result.
            let result = Self::ResponseResult {
                api_version,
                balance_value,
                merkle_proof,
            };
            Ok(response_builder.success(result)?)
        }
        .boxed()
    }
}

/// Params for "state_get_auction_info" RPC request.
#[derive(Serialize, Deserialize, Debug, JsonSchema)]
#[serde(deny_unknown_fields)]
pub struct GetAuctionInfoParams {
    /// The block identifier.
    pub block_identifier: BlockIdentifier,
}

impl DocExample for GetAuctionInfoParams {
    fn doc_example() -> &'static Self {
        &*GET_AUCTION_INFO_PARAMS
    }
}

/// Result for "state_get_auction_info" RPC response.
#[derive(Serialize, Deserialize, Debug, JsonSchema)]
#[serde(deny_unknown_fields)]
pub struct GetAuctionInfoResult {
    /// The RPC API version.
    #[schemars(with = "String")]
    pub api_version: ProtocolVersion,
    /// The auction state.
    pub auction_state: AuctionState,
}

impl DocExample for GetAuctionInfoResult {
    fn doc_example() -> &'static Self {
        &*GET_AUCTION_INFO_RESULT
    }
}

/// "state_get_auction_info" RPC.
pub struct GetAuctionInfo {}

impl RpcWithOptionalParams for GetAuctionInfo {
    const METHOD: &'static str = "state_get_auction_info";
    type OptionalRequestParams = GetAuctionInfoParams;
    type ResponseResult = GetAuctionInfoResult;
}

impl RpcWithOptionalParamsExt for GetAuctionInfo {
    fn handle_request<REv: ReactorEventT>(
        effect_builder: EffectBuilder<REv>,
        response_builder: Builder,
        maybe_params: Option<Self::OptionalRequestParams>,
        api_version: ProtocolVersion,
    ) -> BoxFuture<'static, Result<Response<Body>, Error>> {
        async move {
            let maybe_id = maybe_params.map(|params| params.block_identifier);
            let block: Block = {
                let maybe_block = effect_builder
                    .make_request(
                        |responder| RpcRequest::GetBlock {
                            maybe_id,
                            responder,
                        },
                        QueueKind::Api,
                    )
                    .await;

                match maybe_block {
                    None => {
                        let error_msg = if maybe_id.is_none() {
                            "get-auction-info failed to get last added block".to_string()
                        } else {
                            "get-auction-info failed to get specified block".to_string()
                        };
                        info!("{}", error_msg);
                        return Ok(response_builder.error(warp_json_rpc::Error::custom(
                            ErrorCode::NoSuchBlock as i64,
                            error_msg,
                        ))?);
                    }
                    Some((block, _)) => block,
                }
            };

            let protocol_version = api_version;

            // the global state hash of the last block
            let state_root_hash = *block.header().state_root_hash();
            // the block height of the last added block
            let block_height = block.header().height();

            let get_bids_result = effect_builder
                .make_request(
                    |responder| RpcRequest::GetBids {
                        state_root_hash,
                        responder,
                    },
                    QueueKind::Api,
                )
                .await;

            let maybe_bids = if let Ok(GetBidsResult::Success { bids, .. }) = get_bids_result {
                Some(bids)
            } else {
                None
            };
            let era_validators_result = effect_builder
                .make_request(
                    |responder| RpcRequest::QueryEraValidators {
                        state_root_hash,
                        protocol_version,
                        responder,
                    },
                    QueueKind::Api,
                )
                .await;

            let era_validators = era_validators_result.ok();

            let auction_state =
                AuctionState::new(state_root_hash, block_height, era_validators, maybe_bids);

            let result = Self::ResponseResult {
                api_version,
                auction_state,
            };
            Ok(response_builder.success(result)?)
        }
        .boxed()
    }
}

/// Params for "state_get_account_info" RPC request
#[derive(Serialize, Deserialize, Debug, JsonSchema)]
#[serde(deny_unknown_fields)]
pub struct GetAccountInfoParams {
    /// The public key of the Account.
    pub public_key: PublicKey,
    /// The block identifier.
    pub block_identifier: Option<BlockIdentifier>,
}

impl DocExample for GetAccountInfoParams {
    fn doc_example() -> &'static Self {
        &*GET_ACCOUNT_INFO_PARAMS
    }
}

/// Result for "state_get_account_info" RPC response.
#[derive(Serialize, Deserialize, Debug, JsonSchema)]
#[serde(deny_unknown_fields)]
pub struct GetAccountInfoResult {
    /// The RPC API version.
    #[schemars(with = "String")]
    pub api_version: ProtocolVersion,
    /// The account.
    pub account: JsonAccount,
    /// The merkle proof.
    pub merkle_proof: String,
}

impl DocExample for GetAccountInfoResult {
    fn doc_example() -> &'static Self {
        &*GET_ACCOUNT_INFO_RESULT
    }
}

/// "state_get_account_info" RPC.
pub struct GetAccountInfo {}

impl RpcWithParams for GetAccountInfo {
    const METHOD: &'static str = "state_get_account_info";
    type RequestParams = GetAccountInfoParams;
    type ResponseResult = GetAccountInfoResult;
}

impl RpcWithParamsExt for GetAccountInfo {
    fn handle_request<REv: ReactorEventT>(
        effect_builder: EffectBuilder<REv>,
        response_builder: Builder,
        params: Self::RequestParams,
        api_version: ProtocolVersion,
    ) -> BoxFuture<'static, Result<Response<Body>, Error>> {
        async move {
            let base_key = {
                let account_hash = params.public_key.to_account_hash();
                Key::Account(account_hash)
            };

            let block: Block = {
                let maybe_id = params.block_identifier;
                let maybe_block = effect_builder
                    .make_request(
                        |responder| RpcRequest::GetBlock {
                            maybe_id,
                            responder,
                        },
                        QueueKind::Api,
                    )
                    .await;

                match maybe_block {
                    None => {
                        let error_msg = if maybe_id.is_none() {
                            "get-account-info failed to get last added block".to_string()
                        } else {
                            "get-account-info failed to get specified block".to_string()
                        };
                        info!("{}", error_msg);
                        return Ok(response_builder.error(warp_json_rpc::Error::custom(
                            ErrorCode::NoSuchBlock as i64,
                            error_msg,
                        ))?);
                    }
                    Some((block, _)) => block,
                }
            };

            let state_root_hash = *block.header().state_root_hash();

            let query_result = effect_builder
                .make_request(
                    |responder| RpcRequest::QueryGlobalState {
                        state_root_hash,
                        base_key,
                        path: vec![],
                        responder,
                    },
                    QueueKind::Api,
                )
                .await;

            let (stored_value, proof_bytes) = match common::extract_query_result(query_result) {
                Ok(tuple) => tuple,
                Err((error_code, error_msg)) => {
                    info!("{}", error_msg);
                    return Ok(response_builder
                        .error(warp_json_rpc::Error::custom(error_code as i64, error_msg))?);
                }
            };

            let account = if let StoredValue::Account(account) = stored_value {
                account
            } else {
                let error_msg = "get-account-info failed to get specified account".to_string();
                return Ok(response_builder.error(warp_json_rpc::Error::custom(
                    ErrorCode::NoSuchAccount as i64,
                    error_msg,
                ))?);
            };

            let result = Self::ResponseResult {
                api_version,
                account,
                merkle_proof: hex::encode(proof_bytes),
            };

            Ok(response_builder.success(result)?)
        }
        .boxed()
    }
}

#[derive(Serialize, Deserialize, Debug, JsonSchema, Clone)]
/// Options for dictionary item lookups.
pub enum DictionaryIdentifier {
    /// Lookup a dictionary item via an Account's named keys.
    AccountNamedKey {
        /// The account key as a formatted string whose named keys contains dictionary_name.
        key: String,
        /// The named key under which the dictionary seed URef is stored.
        dictionary_name: String,
        /// The dictionary item key formatted as a string.
        dictionary_item_key: String,
    },
    /// Lookup a dictionary item via a Contract's named keys.
    ContractNamedKey {
        /// The contract key as a formatted string whose named keys contains dictionary_name.
        key: String,
        /// The named key under which the dictionary seed URef is stored.
        dictionary_name: String,
        /// The dictionary item key formatted as a string.
        dictionary_item_key: String,
    },
    /// Lookup a dictionary item via its seed URef.
    URef {
        /// The dictionary's seed URef.
        seed_uref: String,
        /// The dictionary item key formatted as a string.
        dictionary_item_key: String,
    },
    /// Lookup a dictionary item via its unique key.
    Dictionary(String),
}

impl DictionaryIdentifier {
    fn get_dictionary_base_key(&self) -> Result<Option<Key>, Error> {
        match self {
            DictionaryIdentifier::AccountNamedKey { ref key, .. }
            | DictionaryIdentifier::ContractNamedKey { ref key, .. } => {
                match Key::from_formatted_str(key) {
                    Ok(key) => Ok(Some(key)),
                    Err(error) => Err(Error(format!("failed to parse key: {}", error))),
                }
            }
            DictionaryIdentifier::URef { .. } | DictionaryIdentifier::Dictionary(_) => Ok(None),
        }
    }

    fn get_dictionary_address(
        &self,
        maybe_stored_value: Option<DomainStoredValue>,
    ) -> Result<Key, Error> {
        match self {
            DictionaryIdentifier::AccountNamedKey {
                dictionary_name,
                dictionary_item_key,
                ..
            }
            | DictionaryIdentifier::ContractNamedKey {
                dictionary_name,
                dictionary_item_key,
                ..
            } => {
                let named_keys = match &maybe_stored_value {
                    Some(DomainStoredValue::Account(account)) => account.named_keys(),
                    Some(DomainStoredValue::Contract(contract)) => contract.named_keys(),
                    Some(other) => {
                        return Err(Error(format!(
                            "Unexpected StoredValue {}",
                            other.type_name()
                        )))
                    }
                    None => return Err(Error("Could not retrieve account".to_string())),
                };

                let key_bytes = dictionary_item_key.as_str().as_bytes();
                let seed_uref = match named_keys.get(dictionary_name) {
                    Some(key) => *key
                        .as_uref()
                        .ok_or_else(|| Error("Failed to parse key into URef:".to_string()))?,
                    None => return Err(Error("Failed to get seed Uref".to_string())),
                };

                Ok(Key::dictionary(seed_uref, key_bytes))
            }
            DictionaryIdentifier::URef {
                seed_uref,
                dictionary_item_key,
            } => {
                let key_bytes = dictionary_item_key.as_str().as_bytes();
                let seed_uref = URef::from_formatted_str(seed_uref)
                    .map_err(|_| Error("Failed to parse URef".to_string()))?;
                Ok(Key::dictionary(seed_uref, key_bytes))
            }
            DictionaryIdentifier::Dictionary(address) => Key::from_formatted_str(address)
                .map_err(|_| Error("Failed to parse Dictionary key".to_string())),
        }
    }
}

/// Params for "state_get_dictionary_item" RPC request.
#[derive(Serialize, Deserialize, Debug, JsonSchema)]
#[serde(deny_unknown_fields)]
pub struct GetDictionaryItemParams {
    /// Hash of the state root
    pub state_root_hash: Digest,
    /// The Dictionary query identifier.
    pub dictionary_identifier: DictionaryIdentifier,
}

impl DocExample for GetDictionaryItemParams {
    fn doc_example() -> &'static Self {
        &*GET_DICTIONARY_ITEM_PARAMS
    }
}

/// Result for "state_get_dictionary_item" RPC response.
#[derive(Serialize, Deserialize, Debug, JsonSchema)]
#[serde(deny_unknown_fields)]
pub struct GetDictionaryItemResult {
    /// The RPC API version.
    #[schemars(with = "String")]
    pub api_version: ProtocolVersion,
    /// The key under which the value is stored.
    pub dictionary_key: String,
    /// The stored value.
    pub stored_value: StoredValue,
    /// The merkle proof.
    pub merkle_proof: String,
}

impl DocExample for GetDictionaryItemResult {
    fn doc_example() -> &'static Self {
        &*GET_DICTIONARY_ITEM_RESULT
    }
}

/// "state_get_dictionary_item" RPC.
pub struct GetDictionaryItem {}

impl RpcWithParams for GetDictionaryItem {
    const METHOD: &'static str = "state_get_dictionary_item";
    type RequestParams = GetDictionaryItemParams;
    type ResponseResult = GetDictionaryItemResult;
}

impl RpcWithParamsExt for GetDictionaryItem {
    fn handle_request<REv: ReactorEventT>(
        effect_builder: EffectBuilder<REv>,
        response_builder: Builder,
        params: Self::RequestParams,
        api_version: ProtocolVersion,
    ) -> BoxFuture<'static, Result<Response<Body>, Error>> {
        async move {
            let dictionary_address = match params.dictionary_identifier {
                DictionaryIdentifier::AccountNamedKey { .. }
                | DictionaryIdentifier::ContractNamedKey { .. } => {
                    let base_key = match params.dictionary_identifier.get_dictionary_base_key() {
                        Ok(Some(key)) => key,
                        Err(_) | Ok(None) => {
                            error!("Failed to parse key");
                            return Ok(response_builder.error(warp_json_rpc::Error::custom(
                                ErrorCode::ParseQueryKey as i64,
                                "Failed to parse key",
                            ))?);
                        }
                    };

                    let empty_path = Vec::new();

                    let query_result = effect_builder
                        .make_request(
                            |responder| RpcRequest::QueryGlobalState {
                                state_root_hash: params.state_root_hash,
                                base_key,
                                path: empty_path,
                                responder,
                            },
                            QueueKind::Api,
                        )
                        .await;

                    let value = match query_result {
                        Ok(QueryResult::Success { value, .. }) => value,
                        Ok(query_result) => {
                            let error_msg = format!("state query failed: {:?}", query_result);
                            return Ok(response_builder.error(warp_json_rpc::Error::custom(
                                ErrorCode::QueryFailed as i64,
                                error_msg,
                            ))?);
                        }
                        Err(error) => {
                            let error_msg = format!("state query failed to execute: {:?}", error);
                            return Ok(response_builder.error(warp_json_rpc::Error::custom(
                                ErrorCode::QueryFailedToExecute as i64,
                                error_msg,
                            ))?);
                        }
                    };

                    params
                        .dictionary_identifier
                        .get_dictionary_address(Some(*value))
                }
                DictionaryIdentifier::URef { .. } | DictionaryIdentifier::Dictionary(_) => {
                    params.dictionary_identifier.get_dictionary_address(None)
                }
            };

            let dictionary_query_key = match dictionary_address {
                Ok(key) => key,
                Err(Error(message)) => {
                    return Ok(response_builder.error(warp_json_rpc::Error::custom(
                        ErrorCode::FailedToGetDictionaryURef as i64,
                        message,
                    ))?)
                }
            };

            let query_result = effect_builder
                .make_request(
                    |responder| RpcRequest::QueryGlobalState {
                        state_root_hash: params.state_root_hash,
                        base_key: dictionary_query_key,
                        path: vec![],
                        responder,
                    },
                    QueueKind::Api,
                )
                .await;

            let (stored_value, proof_bytes) = match common::extract_query_result(query_result) {
                Ok(tuple) => tuple,
                Err((error_code, error_msg)) => {
                    info!("{}", error_msg);
                    return Ok(response_builder
                        .error(warp_json_rpc::Error::custom(error_code as i64, error_msg))?);
                }
            };

            let result = Self::ResponseResult {
                api_version,
                dictionary_key: dictionary_query_key.to_formatted_string(),
                stored_value,
                merkle_proof: hex::encode(proof_bytes),
            };

            Ok(response_builder.success(result)?)
        }
        .boxed()
    }
}

/// Identifier for possible ways to query Global State
#[derive(Serialize, Deserialize, Debug, JsonSchema, Clone)]
#[serde(deny_unknown_fields)]
pub enum GlobalStateIdentifier {
    /// Query using a block hash.
    BlockHash(BlockHash),
    /// Query using the state root hash.
    StateRootHash(Digest),
}

/// Params for "query_global_state" RPC
#[derive(Serialize, Deserialize, Debug, JsonSchema)]
#[serde(deny_unknown_fields)]
pub struct QueryGlobalStateParams {
    /// The identifier used for the query.
    pub state_identifier: GlobalStateIdentifier,
    /// `casper_types::Key` as formatted string.
    pub key: String,
    /// The path components starting from the key as base.
    #[serde(default)]
    pub path: Vec<String>,
}

impl DocExample for QueryGlobalStateParams {
    fn doc_example() -> &'static Self {
        &*QUERY_GLOBAL_STATE_PARAMS
    }
}

/// Result for "query_global_state" RPC response.
#[derive(Serialize, Deserialize, Debug, JsonSchema)]
#[serde(deny_unknown_fields)]
pub struct QueryGlobalStateResult {
    /// The RPC API version.
    #[schemars(with = "String")]
    pub api_version: ProtocolVersion,
    /// The block header if a Block hash was provided.
    pub block_header: Option<JsonBlockHeader>,
    /// The stored value.
    pub stored_value: StoredValue,
    /// The merkle proof.
    pub merkle_proof: String,
}

impl DocExample for QueryGlobalStateResult {
    fn doc_example() -> &'static Self {
        &*QUERY_GLOBAL_STATE_RESULT
    }
}

/// "query_global_state" RPC
pub struct QueryGlobalState {}

impl RpcWithParams for QueryGlobalState {
    const METHOD: &'static str = "query_global_state";
    type RequestParams = QueryGlobalStateParams;
    type ResponseResult = QueryGlobalStateResult;
}

impl RpcWithParamsExt for QueryGlobalState {
    fn handle_request<REv: ReactorEventT>(
        effect_builder: EffectBuilder<REv>,
        response_builder: Builder,
        params: Self::RequestParams,
        api_version: ProtocolVersion,
    ) -> BoxFuture<'static, Result<Response<Body>, Error>> {
        async move {
            let (state_root_hash, maybe_block_header) = match params.state_identifier {
                GlobalStateIdentifier::BlockHash(block_hash) => {
                    match effect_builder
                        .get_block_header_from_storage(block_hash)
                        .await
                    {
                        Some(header) => {
                            let json_block_header = JsonBlockHeader::from(header.clone());
                            (*header.state_root_hash(), Some(json_block_header))
                        }
                        None => {
                            let error_msg =
                                "query_global_state failed to retrieve specified block header"
                                    .to_string();
                            return Ok(response_builder.error(warp_json_rpc::Error::custom(
                                ErrorCode::NoSuchBlock as i64,
                                error_msg,
                            ))?);
                        }
                    }
                }
                GlobalStateIdentifier::StateRootHash(state_root_hash) => (state_root_hash, None),
            };

            let base_key = match Key::from_formatted_str(&params.key)
                .map_err(|error| format!("failed to parse key: {}", error))
            {
                Ok(key) => key,
                Err(error_msg) => {
                    info!("{}", error_msg);
                    return Ok(response_builder.error(warp_json_rpc::Error::custom(
                        ErrorCode::ParseQueryKey as i64,
                        error_msg,
                    ))?);
                }
            };

            let query_result = effect_builder
                .make_request(
                    |responder| RpcRequest::QueryGlobalState {
                        state_root_hash,
                        base_key,
                        path: params.path,
                        responder,
                    },
                    QueueKind::Api,
                )
                .await;

            let (stored_value, proof_bytes) = match common::extract_query_result(query_result) {
                Ok(tuple) => tuple,
                Err((error_code, error_msg)) => {
                    info!("{}", error_msg);
                    return Ok(response_builder
                        .error(warp_json_rpc::Error::custom(error_code as i64, error_msg))?);
                }
            };

            let result = Self::ResponseResult {
                api_version,
                block_header: maybe_block_header,
                stored_value,
                merkle_proof: hex::encode(proof_bytes),
            };

            Ok(response_builder.success(result)?)
        }
        .boxed()
    }
}<|MERGE_RESOLUTION|>--- conflicted
+++ resolved
@@ -14,19 +14,10 @@
 use tracing::{error, info};
 use warp_json_rpc::Builder;
 
-<<<<<<< HEAD
 use casper_execution_engine::core::engine_state::{BalanceResult, GetBidsResult, QueryResult};
 use casper_types::{
     bytesrepr::ToBytes, stored_value::StoredValue as DomainStoredValue, CLValue, Key,
     ProtocolVersion, PublicKey, SecretKey, URef, U512,
-=======
-use casper_execution_engine::{
-    core::engine_state::{BalanceResult, GetBidsResult, QueryResult},
-    shared::stored_value::StoredValue as DomainStoredValue,
-};
-use casper_types::{
-    bytesrepr::ToBytes, CLValue, Key, ProtocolVersion, PublicKey, SecretKey, URef, U512,
->>>>>>> 5ad9c8ea
 };
 
 use super::{
@@ -45,11 +36,7 @@
     },
     types::{
         json_compatibility::{Account as JsonAccount, AuctionState, StoredValue},
-<<<<<<< HEAD
-        Block,
-=======
         Block, BlockHash, JsonBlockHeader,
->>>>>>> 5ad9c8ea
     },
 };
 
