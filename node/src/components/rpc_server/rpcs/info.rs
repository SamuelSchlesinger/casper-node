--- conflicted
+++ resolved
@@ -129,63 +129,6 @@
     async fn do_handle_request<REv: ReactorEventT>(
         effect_builder: EffectBuilder<REv>,
         api_version: ProtocolVersion,
-<<<<<<< HEAD
-    ) -> BoxFuture<'static, Result<Response<Body>, Error>> {
-        async move {
-            // Try to get the deploy and metadata from storage.
-            let maybe_deploy_and_metadata = effect_builder
-                .make_request(
-                    |responder| RpcRequest::GetDeploy {
-                        hash: params.deploy_hash,
-                        finalized_approvals: params.finalized_approvals,
-                        responder,
-                    },
-                    QueueKind::Api,
-                )
-                .await;
-
-            let (deploy, metadata_ext) = match maybe_deploy_and_metadata {
-                Some((deploy, metadata_ext)) => (deploy, metadata_ext),
-                None => {
-                    info!(
-                        "failed to get {} and metadata from storage",
-                        params.deploy_hash
-                    );
-                    return Ok(response_builder.error(warp_json_rpc::Error::custom(
-                        ErrorCode::NoSuchDeploy as i64,
-                        "deploy not known",
-                    ))?);
-                }
-            };
-
-            let (execution_results, block_hash, block_height) = match metadata_ext {
-                DeployMetadataExt::Metadata(metadata) => (
-                    metadata
-                        .execution_results
-                        .into_iter()
-                        .map(|(block_hash, result)| JsonExecutionResult { block_hash, result })
-                        .collect(),
-                    None,
-                    None,
-                ),
-                DeployMetadataExt::BlockInfo(BlockHashAndHeight {
-                    block_hash,
-                    block_height,
-                }) => (Vec::new(), Some(block_hash), Some(block_height)),
-                DeployMetadataExt::Empty => (Vec::new(), None, None),
-            };
-
-            let result = Self::ResponseResult {
-                api_version,
-                deploy,
-                execution_results,
-                block_hash,
-                block_height,
-            };
-            Ok(response_builder.success(result)?)
-        }
-        .boxed()
-=======
         params: Self::RequestParams,
     ) -> Result<Self::ResponseResult, Error> {
         // Try to get the deploy and metadata from storage.
@@ -200,8 +143,8 @@
             )
             .await;
 
-        let (deploy, metadata) = match maybe_deploy_and_metadata {
-            Some((deploy, metadata)) => (deploy, metadata),
+        let (deploy, metadata_ext) = match maybe_deploy_and_metadata {
+            Some((deploy, metadata_ext)) => (deploy, metadata_ext),
             None => {
                 let message = format!(
                     "failed to get {} and metadata from storage",
@@ -212,20 +155,31 @@
             }
         };
 
-        // Return the result.
-        let execution_results = metadata
-            .execution_results
-            .into_iter()
-            .map(|(block_hash, result)| JsonExecutionResult { block_hash, result })
-            .collect();
+        let (execution_results, block_hash, block_height) = match metadata_ext {
+            DeployMetadataExt::Metadata(metadata) => (
+                metadata
+                    .execution_results
+                    .into_iter()
+                    .map(|(block_hash, result)| JsonExecutionResult { block_hash, result })
+                    .collect(),
+                None,
+                None,
+            ),
+            DeployMetadataExt::BlockInfo(BlockHashAndHeight {
+                block_hash,
+                block_height,
+            }) => (Vec::new(), Some(block_hash), Some(block_height)),
+            DeployMetadataExt::Empty => (Vec::new(), None, None),
+        };
 
         let result = Self::ResponseResult {
             api_version,
             deploy,
             execution_results,
+            block_hash,
+            block_height,
         };
         Ok(result)
->>>>>>> 9dbda18d
     }
 }
 
