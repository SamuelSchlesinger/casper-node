--- conflicted
+++ resolved
@@ -33,12 +33,8 @@
     },
     crypto::{asymmetric_key::Signature, hash::Digest},
     types::{
-<<<<<<< HEAD
-        Block as LinearBlock, BlockHash, Deploy, DeployHash, FinalizedBlock, Item, ProtoBlockHash,
-        Timestamp,
-=======
-        BlockHash, BlockHeader, Deploy, DeployHash, FinalizedBlock, Item, ProtoBlockHash, Timestamp,
->>>>>>> 50a4115d
+        Block as LinearBlock, BlockHash, BlockHeader, Deploy, DeployHash, FinalizedBlock, Item,
+        ProtoBlockHash, Timestamp,
     },
     utils::DisplayIter,
     Chainspec,
