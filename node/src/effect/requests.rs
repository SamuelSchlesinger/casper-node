//! Request effects.
//!
//! Requests typically ask other components to perform a service and report back the result. See the
//! top-level module documentation for details.

use std::{
    borrow::Cow,
    collections::{BTreeMap, HashMap, HashSet},
    fmt::{self, Debug, Display, Formatter},
    mem,
    sync::Arc,
};

use datasize::DataSize;
use serde::Serialize;
use smallvec::SmallVec;
use static_assertions::const_assert;

use casper_execution_engine::{
    core::engine_state::{
        self,
        balance::{BalanceRequest, BalanceResult},
        era_validators::GetEraValidatorsError,
        genesis::GenesisSuccess,
        get_bids::{GetBidsRequest, GetBidsResult},
        query::{QueryRequest, QueryResult},
        UpgradeConfig, UpgradeSuccess,
    },
    storage::trie::{TrieOrChunk, TrieOrChunkId},
};
use casper_hashing::Digest;
use casper_types::{
    bytesrepr::Bytes, system::auction::EraValidators, EraId, ExecutionResult, Key, ProtocolVersion,
    PublicKey, TimeDiff, Transfer, URef,
};

use crate::{
    components::{
        block_validator::ValidatingBlock,
        chainspec_loader::CurrentRunInfo,
        consensus::{BlockContext, ClContext, ValidatorChange},
        contract_runtime::{
            BlockAndExecutionEffects, BlockExecutionError, EraValidatorsRequest, ExecutionPreState,
        },
        deploy_acceptor::Error,
        fetcher::FetchResult,
    },
    effect::Responder,
    rpcs::{chain::BlockIdentifier, docs::OpenRpcSchema},
    types::{
<<<<<<< HEAD
        AvailableBlockRange, Block, BlockHash, BlockHeader, BlockHeaderWithMetadata, BlockPayload,
        BlockSignatures, BlockWithMetadata, Chainspec, ChainspecInfo, ChainspecRawBytes, Deploy,
        DeployHash, DeployMetadata, DeployWithFinalizedApprovals, FinalizedApprovals,
        FinalizedBlock, Item, NodeId, StatusFeed,
=======
        AvailableBlockRange, Block, BlockAndDeploys, BlockHash, BlockHeader,
        BlockHeaderWithMetadata, BlockPayload, BlockSignatures, BlockWithMetadata, Chainspec,
        ChainspecInfo, ChainspecRawBytes, Deploy, DeployHash, DeployMetadata,
        DeployWithFinalizedApprovals, FinalizedApprovals, FinalizedBlock, Item, NodeId, StatusFeed,
        TimeDiff,
>>>>>>> 73b7f21d
    },
    utils::{DisplayIter, Source},
};

// Redirection for reactor macro.
#[allow(unused_imports)]
pub(crate) use super::diagnostics_port::DumpConsensusStateRequest;

const _STORAGE_REQUEST_SIZE: usize = mem::size_of::<StorageRequest>();
const_assert!(_STORAGE_REQUEST_SIZE < 89);

/// A metrics request.
#[derive(Debug)]
pub(crate) enum MetricsRequest {
    /// Render current node metrics as prometheus-formatted string.
    RenderNodeMetricsText {
        /// Responder returning the rendered metrics or `None`, if an internal error occurred.
        responder: Responder<Option<String>>,
    },
}

impl Display for MetricsRequest {
    fn fmt(&self, formatter: &mut Formatter<'_>) -> fmt::Result {
        match self {
            MetricsRequest::RenderNodeMetricsText { .. } => write!(formatter, "get metrics text"),
        }
    }
}

const _NETWORK_EVENT_SIZE: usize = mem::size_of::<NetworkRequest<String>>();
const_assert!(_NETWORK_EVENT_SIZE < 89);

/// A networking request.
#[derive(Debug, Serialize)]
#[must_use]
pub(crate) enum NetworkRequest<P> {
    /// Send a message on the network to a specific peer.
    SendMessage {
        /// Message destination.
        dest: Box<NodeId>,
        /// Message payload.
        payload: Box<P>,
        /// If `true`, the responder will be called early after the message has been queued, not
        /// waiting until it has passed to the kernel.
        respond_after_queueing: bool,
        /// Responder to be called when the message has been *buffered for sending*.
        #[serde(skip_serializing)]
        responder: Responder<()>,
    },
    /// Send a message on the network to all peers.
    /// Note: This request is deprecated and should be phased out, as not every network
    ///       implementation is likely to implement broadcast support.
    Broadcast {
        /// Message payload.
        payload: Box<P>,
        /// Responder to be called when all messages are queued.
        #[serde(skip_serializing)]
        responder: Responder<()>,
    },
    /// Gossip a message to a random subset of peers.
    Gossip {
        /// Payload to gossip.
        payload: Box<P>,
        /// Number of peers to gossip to. This is an upper bound, otherwise best-effort.
        count: usize,
        /// Node IDs of nodes to exclude from gossiping to.
        #[serde(skip_serializing)]
        exclude: HashSet<NodeId>,
        /// Responder to be called when all messages are queued.
        #[serde(skip_serializing)]
        responder: Responder<HashSet<NodeId>>,
    },
}

impl<P> NetworkRequest<P> {
    /// Transform a network request by mapping the contained payload.
    ///
    /// This is a replacement for a `From` conversion that is not possible without specialization.
    pub(crate) fn map_payload<F, P2>(self, wrap_payload: F) -> NetworkRequest<P2>
    where
        F: FnOnce(P) -> P2,
    {
        match self {
            NetworkRequest::SendMessage {
                dest,
                payload,
                respond_after_queueing,
                responder,
            } => NetworkRequest::SendMessage {
                dest,
                payload: Box::new(wrap_payload(*payload)),
                respond_after_queueing,
                responder,
            },
            NetworkRequest::Broadcast { payload, responder } => NetworkRequest::Broadcast {
                payload: Box::new(wrap_payload(*payload)),
                responder,
            },
            NetworkRequest::Gossip {
                payload,
                count,
                exclude,
                responder,
            } => NetworkRequest::Gossip {
                payload: Box::new(wrap_payload(*payload)),
                count,
                exclude,
                responder,
            },
        }
    }
}

impl<P> Display for NetworkRequest<P>
where
    P: Display,
{
    fn fmt(&self, formatter: &mut Formatter<'_>) -> fmt::Result {
        match self {
            NetworkRequest::SendMessage { dest, payload, .. } => {
                write!(formatter, "send to {}: {}", dest, payload)
            }
            NetworkRequest::Broadcast { payload, .. } => {
                write!(formatter, "broadcast: {}", payload)
            }
            NetworkRequest::Gossip { payload, .. } => write!(formatter, "gossip: {}", payload),
        }
    }
}

/// A networking info request.
#[derive(Debug)]
pub(crate) enum NetworkInfoRequest {
    /// Get incoming and outgoing peers.
    Peers {
        /// Responder to be called with all connected peers.
        /// Responds with a map from [NodeId]s to a socket address, represented as a string.
        responder: Responder<BTreeMap<NodeId, String>>,
    },
    /// Get the peers in random order.
    FullyConnectedPeers {
        /// Responder to be called with all connected in random order peers.
        responder: Responder<Vec<NodeId>>,
    },
    /// Get only non-joiner peers in random order.
    FullyConnectedNonJoinerPeers {
        /// Responder to be called with all connected non-joiner peers in random order.
        responder: Responder<Vec<NodeId>>,
    },
}

impl Display for NetworkInfoRequest {
    fn fmt(&self, formatter: &mut Formatter<'_>) -> fmt::Result {
        match self {
            NetworkInfoRequest::Peers { responder: _ } => {
                write!(formatter, "get peers-to-socket-address map")
            }
            NetworkInfoRequest::FullyConnectedPeers { responder: _ } => {
                write!(formatter, "get fully connected peers")
            }
            NetworkInfoRequest::FullyConnectedNonJoinerPeers { responder: _ } => {
                write!(formatter, "get fully connected non-joiner peers")
            }
        }
    }
}

/// A gossip request.
///
/// This request usually initiates gossiping process of the specifed item. Note that the gossiper
/// will fetch the item itself, so only the ID is needed.
///
/// The responder will be called as soon as the gossiper has initiated the process.
// Note: This request should eventually entirely replace `ItemReceived`.
#[derive(Debug, Serialize)]
#[must_use]
pub(crate) struct BeginGossipRequest<T>
where
    T: Item,
{
    /// The ID of the item received.
    pub(crate) item_id: T::Id,
    /// The origin of this request.
    pub(crate) source: Source,
    /// Responder to notify that gossiping is complete.
    pub(crate) responder: Responder<()>,
}

impl<T> Display for BeginGossipRequest<T>
where
    T: Item,
{
    fn fmt(&self, f: &mut Formatter<'_>) -> fmt::Result {
        write!(f, "begin gossip of {} from {}", self.item_id, self.source)
    }
}

#[derive(Debug, Serialize)]
/// A storage request.
pub(crate) enum StorageRequest {
    /// Store given block.
    PutBlock {
        /// Block to be stored.
        block: Box<Block>,
        /// Responder to call with the result.  Returns true if the block was stored on this
        /// attempt or false if it was previously stored.
        responder: Responder<bool>,
    },
    /// Store given block and its deploys.
    PutBlockAndDeploys {
        /// Block to be stored.
        block: Box<BlockAndDeploys>,
        /// Responder to call with the result.  Returns true if the block was stored on this
        /// attempt or false if it was previously stored.
        responder: Responder<bool>,
    },
    /// Retrieve block with given hash.
    GetBlock {
        /// Hash of block to be retrieved.
        block_hash: BlockHash,
        /// Responder to call with the result.  Returns `None` is the block doesn't exist in local
        /// storage.
        responder: Responder<Option<Block>>,
    },
    /// Retrieve block and deploys with given hash.
    GetBlockAndDeploys {
        /// Hash of block to be retrieved.
        block_hash: BlockHash,
        /// Responder to call with the result.  Returns `None` is the block doesn't exist in local
        /// storage.
        responder: Responder<Option<BlockAndDeploys>>,
    },
    /// Retrieve highest block.
    GetHighestBlock {
        /// Responder.
        responder: Responder<Option<Block>>,
    },
    /// Retrieve highest block header.
    GetHighestBlockHeader {
        /// Responder.
        responder: Responder<Option<BlockHeader>>,
    },
    /// Retrieve switch block header with given era ID.
    GetSwitchBlockHeaderAtEraId {
        /// Era ID of the switch block.
        era_id: EraId,
        /// Responder.
        responder: Responder<Option<BlockHeader>>,
    },
    /// Retrieve the header of the block containing the deploy.
    GetBlockHeaderForDeploy {
        /// Hash of the deploy.
        deploy_hash: DeployHash,
        /// Responder.
        responder: Responder<Option<BlockHeader>>,
    },
    /// Retrieve block header with given hash.
    GetBlockHeader {
        /// Hash of block to get header of.
        block_hash: BlockHash,
        /// Flag indicating whether storage should check the block availability before trying to
        /// retrieve it.
        only_from_available_block_range: bool,
        /// Responder to call with the result.  Returns `None` is the block header doesn't exist in
        /// local storage.
        responder: Responder<Option<BlockHeader>>,
    },
    GetBlockHeaderByHeight {
        /// Height of block to get header of.
        block_height: u64,
        /// Flag indicating whether storage should check the block availability before trying to
        /// retrieve it.
        only_from_available_block_range: bool,
        /// Responder to call with the result.  Returns `None` is the block header doesn't exist in
        /// local storage.
        responder: Responder<Option<BlockHeader>>,
    },
    /// Checks if a block header at the given height exists in storage.
    CheckBlockHeaderExistence {
        /// Height of the block to check.
        block_height: u64,
        /// Responder to call with the result.
        responder: Responder<bool>,
    },
    /// Retrieve block header with sufficient finality signatures by height.
    GetBlockHeaderAndSufficientFinalitySignaturesByHeight {
        /// Height of block to get header of.
        block_height: u64,
        /// Responder to call with the result.  Returns `None` if the block header doesn't exist in
        /// local storage.
        responder: Responder<Option<BlockHeaderWithMetadata>>,
    },
    /// Retrieves a block header with sufficient finality signatures by height.
    GetBlockAndSufficientFinalitySignaturesByHeight {
        /// Height of block to get header of.
        block_height: u64,
        /// Responder to call with the result.  Returns `None` if the block header doesn't exist or
        /// does not have sufficient finality signatures by height.
        responder: Responder<Option<BlockWithMetadata>>,
    },
    /// Retrieve all transfers in a block with given hash.
    GetBlockTransfers {
        /// Hash of block to get transfers of.
        block_hash: BlockHash,
        /// Responder to call with the result.  Returns `None` is the transfers do not exist in
        /// local storage under the block_hash provided.
        responder: Responder<Option<Vec<Transfer>>>,
    },
    /// Store given deploy.
    PutDeploy {
        /// Deploy to store.
        deploy: Box<Deploy>,
        /// Responder to call with the result.  Returns true if the deploy was stored on this
        /// attempt or false if it was previously stored.
        responder: Responder<bool>,
    },
    /// Retrieve deploys with given hashes.
    GetDeploys {
        /// Hashes of deploys to be retrieved.
        deploy_hashes: Vec<DeployHash>,
        /// Responder to call with the results.
        responder: Responder<SmallVec<[Option<DeployWithFinalizedApprovals>; 1]>>,
    },
    /// Retrieve finalized blocks that whose deploy TTL hasn't expired yet.
    GetFinalizedBlocks {
        /// Maximum TTL of block we're interested in.
        /// I.e. we don't want deploys from blocks that are older than this.
        ttl: TimeDiff,
        /// Responder to call with the results.
        responder: Responder<Vec<Block>>,
    },
    /// Store execution results for a set of deploys of a single block.
    ///
    /// Will return a fatal error if there are already execution results known for a specific
    /// deploy/block combination and a different result is inserted.
    ///
    /// Inserting the same block/deploy combination multiple times with the same execution results
    /// is not an error and will silently be ignored.
    PutExecutionResults {
        /// Hash of block.
        block_hash: Box<BlockHash>,
        /// Mapping of deploys to execution results of the block.
        execution_results: HashMap<DeployHash, ExecutionResult>,
        /// Responder to call when done storing.
        responder: Responder<()>,
    },
    /// Retrieve deploy and its metadata.
    GetDeployAndMetadata {
        /// Hash of deploy to be retrieved.
        deploy_hash: DeployHash,
        /// Responder to call with the results.
        responder: Responder<Option<(DeployWithFinalizedApprovals, DeployMetadata)>>,
    },
    /// Retrieve block and its metadata by its hash.
    GetBlockAndMetadataByHash {
        /// The hash of the block.
        block_hash: BlockHash,
        /// Flag indicating whether storage should check the block availability before trying to
        /// retrieve it.
        only_from_available_block_range: bool,
        /// The responder to call with the results.
        responder: Responder<Option<BlockWithMetadata>>,
    },
    /// Retrieve block and its metadata at a given height.
    GetBlockAndMetadataByHeight {
        /// The height of the block.
        block_height: BlockHeight,
        /// Flag indicating whether storage should check the block availability before trying to
        /// retrieve it.
        only_from_available_block_range: bool,
        /// The responder to call with the results.
        responder: Responder<Option<BlockWithMetadata>>,
    },
    /// Get the highest block and its metadata.
    GetHighestBlockWithMetadata {
        /// The responder to call the results with.
        responder: Responder<Option<BlockWithMetadata>>,
    },
    /// Get finality signatures for a Block hash.
    GetBlockSignatures {
        /// The hash for the request
        block_hash: BlockHash,
        /// Responder to call with the result.
        responder: Responder<Option<BlockSignatures>>,
    },
    /// Store finality signatures.
    PutBlockSignatures {
        /// Signatures that are to be stored.
        signatures: BlockSignatures,
        /// Responder to call with the result, if true then the signatures were successfully
        /// stored.
        responder: Responder<bool>,
    },
    /// Store a block header.
    PutBlockHeader {
        /// Block header that is to be stored.
        block_header: Box<BlockHeader>,
        /// Responder to call with the result, if true then the block header was successfully
        /// stored.
        responder: Responder<bool>,
    },
    /// Update the lowest available block height in storage.
    // Note - this is a request rather than an announcement as the chain synchronizer needs to
    // ensure the request has been completed before it can exit, i.e. it awaits the response.
    // Otherwise, the joiner reactor might exit before handling the announcement and it would go
    // un-actioned.
    UpdateLowestAvailableBlockHeight {
        /// The new height.
        height: u64,
        /// Responder to call when complete.
        responder: Responder<()>,
    },
    /// Retrieve the height range of fully available blocks (not just block headers). Returns
    /// `[u64::MAX, u64::MAX]` when there are no sequences.
    GetAvailableBlockRange {
        /// Responder to call with the result.
        responder: Responder<AvailableBlockRange>,
    },
    /// Store a set of finalized approvals for a specific deploy.
    StoreFinalizedApprovals {
        /// The deploy hash to store the finalized approvals for.
        deploy_hash: DeployHash,
        /// The set of finalized approvals.
        finalized_approvals: FinalizedApprovals,
        /// Responder, responded to once the approvals are written.
        responder: Responder<()>,
    },
}

impl Display for StorageRequest {
    fn fmt(&self, formatter: &mut Formatter<'_>) -> fmt::Result {
        match self {
            StorageRequest::PutBlock { block, .. } => write!(formatter, "put {}", block),
            StorageRequest::PutBlockAndDeploys {
                block: block_deploys,
                ..
            } => {
                write!(formatter, "put block and deploys {}", block_deploys)
            }
            StorageRequest::GetBlock { block_hash, .. } => write!(formatter, "get {}", block_hash),
            StorageRequest::GetBlockAndDeploys { block_hash, .. } => {
                write!(formatter, "get block and deploys {}", block_hash)
            }
            StorageRequest::GetHighestBlock { .. } => write!(formatter, "get highest block"),
            StorageRequest::GetHighestBlockHeader { .. } => {
                write!(formatter, "get highest block header")
            }
            StorageRequest::GetSwitchBlockHeaderAtEraId { era_id, .. } => {
                write!(formatter, "get switch block header at era id {}", era_id)
            }
            StorageRequest::GetBlockHeaderForDeploy { deploy_hash, .. } => {
                write!(formatter, "get block header for deploy {}", deploy_hash)
            }
            StorageRequest::GetBlockHeader { block_hash, .. } => {
                write!(formatter, "get {}", block_hash)
            }
            StorageRequest::GetBlockHeaderByHeight { block_height, .. } => {
                write!(formatter, "get header for height {}", block_height)
            }
            StorageRequest::CheckBlockHeaderExistence { block_height, .. } => {
                write!(formatter, "check existence {}", block_height)
            }
            StorageRequest::GetBlockTransfers { block_hash, .. } => {
                write!(formatter, "get transfers for {}", block_hash)
            }
            StorageRequest::PutDeploy { deploy, .. } => write!(formatter, "put {}", deploy),
            StorageRequest::GetDeploys { deploy_hashes, .. } => {
                write!(formatter, "get {}", DisplayIter::new(deploy_hashes.iter()))
            }
            StorageRequest::PutExecutionResults { block_hash, .. } => {
                write!(formatter, "put execution results for {}", block_hash)
            }
            StorageRequest::GetDeployAndMetadata { deploy_hash, .. } => {
                write!(formatter, "get deploy and metadata for {}", deploy_hash)
            }
            StorageRequest::GetBlockAndMetadataByHash { block_hash, .. } => {
                write!(
                    formatter,
                    "get block and metadata for block with hash: {}",
                    block_hash
                )
            }
            StorageRequest::GetBlockAndMetadataByHeight { block_height, .. } => {
                write!(
                    formatter,
                    "get block and metadata for block at height: {}",
                    block_height
                )
            }
            StorageRequest::GetHighestBlockWithMetadata { .. } => {
                write!(formatter, "get highest block with metadata")
            }
            StorageRequest::GetBlockSignatures { block_hash, .. } => {
                write!(
                    formatter,
                    "get finality signatures for block hash {}",
                    block_hash
                )
            }
            StorageRequest::PutBlockSignatures { .. } => {
                write!(formatter, "put finality signatures")
            }
            StorageRequest::GetFinalizedBlocks { ttl, .. } => {
                write!(formatter, "get finalized blocks, ttl: {:?}", ttl)
            }
            StorageRequest::GetBlockHeaderAndSufficientFinalitySignaturesByHeight {
                block_height,
                ..
            } => {
                write!(
                    formatter,
                    "get block and metadata for block by height: {}",
                    block_height
                )
            }
            StorageRequest::PutBlockHeader { block_header, .. } => {
                write!(formatter, "put block header: {}", block_header)
            }
            StorageRequest::GetBlockAndSufficientFinalitySignaturesByHeight {
                block_height,
                ..
            } => {
                write!(
                    formatter,
                    "get block and sufficient finality signatures by height: {}",
                    block_height
                )
            }
            StorageRequest::UpdateLowestAvailableBlockHeight { height, .. } => {
                write!(
                    formatter,
                    "update lowest available block height to {}",
                    height
                )
            }
            StorageRequest::GetAvailableBlockRange { .. } => {
                write!(formatter, "get available block range",)
            }
            StorageRequest::StoreFinalizedApprovals { deploy_hash, .. } => {
                write!(formatter, "finalized approvals for deploy {}", deploy_hash)
            }
        }
    }
}

/// State store request.
#[derive(DataSize, Debug, Serialize)]
#[repr(u8)]
pub(crate) enum StateStoreRequest {
    /// Stores a piece of state to storage.
    Save {
        /// Key to store under.
        key: Cow<'static, [u8]>,
        /// Value to store, already serialized.
        #[serde(skip_serializing)]
        data: Vec<u8>,
        /// Notification when storing is complete.
        responder: Responder<()>,
    },
    /// Loads a piece of state from storage.
    Load {
        /// Key to load from.
        key: Cow<'static, [u8]>,
        /// Responder for value, if found, returning the previously passed in serialization form.
        responder: Responder<Option<Vec<u8>>>,
    },
}

impl Display for StateStoreRequest {
    fn fmt(&self, f: &mut Formatter<'_>) -> fmt::Result {
        match self {
            StateStoreRequest::Save { key, data, .. } => {
                write!(
                    f,
                    "save data under {} ({} bytes)",
                    base16::encode_lower(key),
                    data.len()
                )
            }
            StateStoreRequest::Load { key, .. } => {
                write!(f, "load data from key {}", base16::encode_lower(key))
            }
        }
    }
}

/// Details of a request for a list of deploys to propose in a new block.
#[derive(DataSize, Debug)]
pub(crate) struct BlockPayloadRequest {
    /// The context in which the new block will be proposed.
    pub(crate) context: BlockContext<ClContext>,
    /// The height of the next block to be finalized at the point the request was made.
    /// This is _only_ a way of expressing how many blocks have been finalized at the moment the
    /// request was made. Block Proposer uses this in order to determine if there might be any
    /// deploys that are neither in `past_deploys`, nor among the finalized deploys it knows of.
    pub(crate) next_finalized: u64,
    /// A list of validators reported as malicious in this block.
    pub(crate) accusations: Vec<PublicKey>,
    /// Random bit with which to construct the `BlockPayload` requested.
    pub(crate) random_bit: bool,
    /// Responder to call with the result.
    pub(crate) responder: Responder<Arc<BlockPayload>>,
}

/// A `BlockProposer` request.
#[derive(DataSize, Debug)]
#[must_use]
pub(crate) enum BlockProposerRequest {
    /// Request a list of deploys to propose in a new block.
    RequestBlockPayload(BlockPayloadRequest),
}

impl Display for BlockProposerRequest {
    fn fmt(&self, formatter: &mut Formatter<'_>) -> fmt::Result {
        match self {
            BlockProposerRequest::RequestBlockPayload(BlockPayloadRequest {
                context,
                next_finalized,
                responder: _,
                accusations: _,
                random_bit: _,
            }) => write!(
                formatter,
                "list for inclusion: instant {} height {} next_finalized {}",
                context.timestamp(),
                context.height(),
                next_finalized
            ),
        }
    }
}

/// Abstract RPC request.
///
/// An RPC request is an abstract request that does not concern itself with serialization or
/// transport.
#[derive(Debug)]
#[must_use]
pub(crate) enum RpcRequest {
    /// Submit a deploy to be announced.
    SubmitDeploy {
        /// The deploy to be announced.
        deploy: Box<Deploy>,
        /// Responder to call.
        responder: Responder<Result<(), Error>>,
    },
    /// If `maybe_identifier` is `Some`, return the specified block if it exists, else `None`.  If
    /// `maybe_identifier` is `None`, return the latest block.
    GetBlock {
        /// The identifier (can either be a hash or the height) of the block to be retrieved.
        maybe_id: Option<BlockIdentifier>,
        /// Flag indicating whether storage should check the block availability before trying to
        /// retrieve it.
        only_from_available_block_range: bool,
        /// Responder to call with the result.
        responder: Responder<Option<BlockWithMetadata>>,
    },
    /// Return transfers for block by hash (if any).
    GetBlockTransfers {
        /// The hash of the block to retrieve transfers for.
        block_hash: BlockHash,
        /// Responder to call with the result.
        responder: Responder<Option<Vec<Transfer>>>,
    },
    /// Query the global state at the given root hash.
    QueryGlobalState {
        /// The state root hash.
        state_root_hash: Digest,
        /// Hex-encoded `casper_types::Key`.
        base_key: Key,
        /// The path components starting from the key as base.
        path: Vec<String>,
        /// Responder to call with the result.
        responder: Responder<Result<QueryResult, engine_state::Error>>,
    },
    /// Query the global state at the given root hash.
    QueryEraValidators {
        /// The global state hash.
        state_root_hash: Digest,
        /// The protocol version.
        protocol_version: ProtocolVersion,
        /// Responder to call with the result.
        responder: Responder<Result<EraValidators, GetEraValidatorsError>>,
    },
    /// Get the bids at the given root hash.
    GetBids {
        /// The global state hash.
        state_root_hash: Digest,
        /// Responder to call with the result.
        responder: Responder<Result<GetBidsResult, engine_state::Error>>,
    },

    /// Query the global state at the given root hash.
    GetBalance {
        /// The state root hash.
        state_root_hash: Digest,
        /// The purse URef.
        purse_uref: URef,
        /// Responder to call with the result.
        responder: Responder<Result<BalanceResult, engine_state::Error>>,
    },
    /// Return the specified deploy and metadata if it exists, else `None`.
    GetDeploy {
        /// The hash of the deploy to be retrieved.
        hash: DeployHash,
        /// Whether to return finalized approvals.
        finalized_approvals: bool,
        /// Responder to call with the result.
        responder: Responder<Option<(Deploy, DeployMetadata)>>,
    },
    /// Return the connected peers.
    GetPeers {
        /// Responder to call with the result.
        responder: Responder<BTreeMap<NodeId, String>>,
    },
    /// Return string formatted status or `None` if an error occurred.
    GetStatus {
        /// Responder to call with the result.
        responder: Responder<StatusFeed>,
    },
    /// Return the height range of fully available blocks.
    GetAvailableBlockRange {
        /// Responder to call with the result.
        responder: Responder<AvailableBlockRange>,
    },
}

impl Display for RpcRequest {
    fn fmt(&self, formatter: &mut Formatter<'_>) -> fmt::Result {
        match self {
            RpcRequest::SubmitDeploy { deploy, .. } => write!(formatter, "submit {}", *deploy),
            RpcRequest::GetBlock {
                maybe_id: Some(BlockIdentifier::Hash(hash)),
                ..
            } => write!(formatter, "get {}", hash),
            RpcRequest::GetBlock {
                maybe_id: Some(BlockIdentifier::Height(height)),
                ..
            } => write!(formatter, "get {}", height),
            RpcRequest::GetBlock { maybe_id: None, .. } => write!(formatter, "get latest block"),
            RpcRequest::GetBlockTransfers { block_hash, .. } => {
                write!(formatter, "get transfers {}", block_hash)
            }

            RpcRequest::QueryGlobalState {
                state_root_hash,
                base_key,
                path,
                ..
            } => write!(
                formatter,
                "query {}, base_key: {}, path: {:?}",
                state_root_hash, base_key, path
            ),
            RpcRequest::QueryEraValidators {
                state_root_hash, ..
            } => write!(formatter, "auction {}", state_root_hash),
            RpcRequest::GetBids {
                state_root_hash, ..
            } => {
                write!(formatter, "bids {}", state_root_hash)
            }
            RpcRequest::GetBalance {
                state_root_hash,
                purse_uref,
                ..
            } => write!(
                formatter,
                "balance {}, purse_uref: {}",
                state_root_hash, purse_uref
            ),
            RpcRequest::GetDeploy {
                hash,
                finalized_approvals,
                ..
            } => write!(
                formatter,
                "get {} (finalized approvals: {})",
                hash, finalized_approvals
            ),
            RpcRequest::GetPeers { .. } => write!(formatter, "get peers"),
            RpcRequest::GetStatus { .. } => write!(formatter, "get status"),
            RpcRequest::GetAvailableBlockRange { .. } => {
                write!(formatter, "get available block range")
            }
        }
    }
}

/// Abstract REST request.
///
/// An REST request is an abstract request that does not concern itself with serialization or
/// transport.
#[derive(Debug)]
#[must_use]
pub(crate) enum RestRequest {
    /// Return string formatted status or `None` if an error occurred.
    Status {
        /// Responder to call with the result.
        responder: Responder<StatusFeed>,
    },
    /// Return string formatted, prometheus compatible metrics or `None` if an error occurred.
    Metrics {
        /// Responder to call with the result.
        responder: Responder<Option<String>>,
    },
    /// Returns schema of client-facing JSON-RPCs in OpenRPC format.
    RpcSchema {
        /// Responder to call with the result
        responder: Responder<OpenRpcSchema>,
    },
}

impl Display for RestRequest {
    fn fmt(&self, formatter: &mut Formatter<'_>) -> fmt::Result {
        match self {
            RestRequest::Status { .. } => write!(formatter, "get status"),
            RestRequest::Metrics { .. } => write!(formatter, "get metrics"),
            RestRequest::RpcSchema { .. } => write!(formatter, "get openrpc"),
        }
    }
}

/// A contract runtime request.
#[derive(Debug, Serialize)]
#[must_use]
pub(crate) enum ContractRuntimeRequest {
    /// A request to enqueue a `FinalizedBlock` for execution.
    EnqueueBlockForExecution {
        /// A `FinalizedBlock` to enqueue.
        finalized_block: FinalizedBlock,
        /// The deploys for that `FinalizedBlock`
        deploys: Vec<Deploy>,
        /// The transfers for that `FinalizedBlock`
        transfers: Vec<Deploy>,
    },
    /// Commit genesis chainspec.
    CommitGenesis {
        /// The chainspec.
        chainspec: Arc<Chainspec>,
        /// The chainspec files' raw bytes.
        chainspec_raw_bytes: Arc<ChainspecRawBytes>,
        /// Responder to call with the result.
        responder: Responder<Result<GenesisSuccess, engine_state::Error>>,
    },
    /// A request to run upgrade.
    Upgrade {
        /// Upgrade config.
        #[serde(skip_serializing)]
        upgrade_config: Box<UpgradeConfig>,
        /// Responder to call with the upgrade result.
        responder: Responder<Result<UpgradeSuccess, engine_state::Error>>,
    },
    /// A query request.
    Query {
        /// Query request.
        #[serde(skip_serializing)]
        query_request: QueryRequest,
        /// Responder to call with the query result.
        responder: Responder<Result<QueryResult, engine_state::Error>>,
    },
    /// A balance request.
    GetBalance {
        /// Balance request.
        #[serde(skip_serializing)]
        balance_request: BalanceRequest,
        /// Responder to call with the balance result.
        responder: Responder<Result<BalanceResult, engine_state::Error>>,
    },
    /// Returns validator weights.
    GetEraValidators {
        /// Get validators weights request.
        #[serde(skip_serializing)]
        request: EraValidatorsRequest,
        /// Responder to call with the result.
        responder: Responder<Result<EraValidators, GetEraValidatorsError>>,
    },
    /// Return bids at a given state root hash
    GetBids {
        /// Get bids request.
        #[serde(skip_serializing)]
        get_bids_request: GetBidsRequest,
        /// Responder to call with the result.
        responder: Responder<Result<GetBidsResult, engine_state::Error>>,
    },
    /// Check if validator is bonded in the future era (identified by `era_id`).
    IsBonded {
        /// State root hash of the LFB.
        state_root_hash: Digest,
        /// Validator public key.
        public_key: PublicKey,
        /// Era ID in which validator should be bonded in.
        era_id: EraId,
        /// Protocol version at the `state_root_hash`.
        protocol_version: ProtocolVersion,
        /// Responder,
        responder: Responder<Result<bool, GetEraValidatorsError>>,
    },
    /// Get a trie or chunk by its ID.
    GetTrie {
        /// The ID of the trie (or chunk of a trie) to be read.
        trie_or_chunk_id: TrieOrChunkId,
        /// Responder to call with the result.
        responder: Responder<Result<Option<TrieOrChunk>, engine_state::Error>>,
    },
    /// Get a trie by its ID.
    GetTrieFull {
        /// The ID of the trie to be read.
        trie_key: Digest,
        /// Responder to call with the result.
        responder: Responder<Result<Option<Bytes>, engine_state::Error>>,
    },
    /// Insert a trie into global storage
    PutTrie {
        /// The hash of the value to get from the `TrieStore`
        trie_bytes: Bytes,
        /// Responder to call with the result. Contains the missing descendants of the inserted
        /// trie.
        responder: Responder<Result<Vec<Digest>, engine_state::Error>>,
    },
    /// Find the missing descendants for a trie key
    FindMissingDescendantTrieKeys {
        /// The trie key to find the missing descendants for.
        trie_key: Digest,
        /// The responder to call with the result.
        responder: Responder<Result<Vec<Digest>, engine_state::Error>>,
    },
    /// Execute a provided protoblock
    ExecuteBlock {
        /// The protocol version of the block to execute.
        protocol_version: ProtocolVersion,
        /// The state of the storage and blockchain to use to make the new block.
        execution_pre_state: ExecutionPreState,
        /// The finalized block to execute; must have the same height as the child height specified
        /// by the `execution_pre_state`.
        finalized_block: FinalizedBlock,
        /// The deploys for the block to execute; must correspond to the deploy hashes of the
        /// `finalized_block` in that order.
        deploys: Vec<Deploy>,
        /// The transfers for the block to execute; must correspond to the transfer hashes of the
        /// `finalized_block` in that order.
        transfers: Vec<Deploy>,
        /// Responder to call with the result.
        responder: Responder<Result<BlockAndExecutionEffects, BlockExecutionError>>,
    },
}

impl Display for ContractRuntimeRequest {
    fn fmt(&self, formatter: &mut Formatter<'_>) -> fmt::Result {
        match self {
            ContractRuntimeRequest::EnqueueBlockForExecution {
                finalized_block,
                deploys: _,
                transfers: _,
            } => {
                write!(formatter, "finalized_block: {}", finalized_block)
            }

            ContractRuntimeRequest::CommitGenesis { chainspec, .. } => {
                write!(
                    formatter,
                    "commit genesis {}",
                    chainspec.protocol_config.version
                )
            }

            ContractRuntimeRequest::Upgrade { upgrade_config, .. } => {
                write!(formatter, "upgrade request: {:?}", upgrade_config)
            }

            ContractRuntimeRequest::Query { query_request, .. } => {
                write!(formatter, "query request: {:?}", query_request)
            }

            ContractRuntimeRequest::GetBalance {
                balance_request, ..
            } => write!(formatter, "balance request: {:?}", balance_request),

            ContractRuntimeRequest::GetEraValidators { request, .. } => {
                write!(formatter, "get era validators: {:?}", request)
            }

            ContractRuntimeRequest::GetBids {
                get_bids_request, ..
            } => {
                write!(formatter, "get bids request: {:?}", get_bids_request)
            }

            ContractRuntimeRequest::IsBonded {
                public_key, era_id, ..
            } => {
                write!(formatter, "is {} bonded in era {}", public_key, era_id)
            }
            ContractRuntimeRequest::GetTrie {
                trie_or_chunk_id, ..
            } => {
                write!(formatter, "get trie_or_chunk_id: {}", trie_or_chunk_id)
            }
            ContractRuntimeRequest::GetTrieFull { trie_key, .. } => {
                write!(formatter, "get trie_key: {}", trie_key)
            }
            ContractRuntimeRequest::PutTrie { trie_bytes, .. } => {
                write!(formatter, "trie: {:?}", trie_bytes)
            }
            ContractRuntimeRequest::ExecuteBlock {
                finalized_block, ..
            } => {
                write!(formatter, "Execute finalized block: {}", finalized_block)
            }
            ContractRuntimeRequest::FindMissingDescendantTrieKeys { trie_key, .. } => {
                write!(formatter, "Find missing descendant trie keys: {}", trie_key)
            }
        }
    }
}

/// Fetcher related requests.
#[derive(Debug, Serialize)]
#[must_use]
pub(crate) struct FetcherRequest<T>
where
    T: Item,
{
    /// The ID of the item to be retrieved.
    pub(crate) id: T::Id,
    /// The peer id of the peer to be asked if the item is not held locally
    pub(crate) peer: NodeId,
    /// Responder to call with the result.
    pub(crate) responder: Responder<FetchResult<T>>,
}

impl<T: Item> Display for FetcherRequest<T> {
    fn fmt(&self, formatter: &mut Formatter<'_>) -> fmt::Result {
        write!(formatter, "request item by id {}", self.id)
    }
}

/// A block validator request.
#[derive(Debug)]
#[must_use]
pub(crate) struct BlockValidationRequest {
    /// The block to be validated.
    pub(crate) block: ValidatingBlock,
    /// The sender of the block, which will be asked to provide all missing deploys.
    pub(crate) sender: NodeId,
    /// Responder to call with the result.
    ///
    /// Indicates whether or not validation was successful.
    pub(crate) responder: Responder<bool>,
}

impl Display for BlockValidationRequest {
    fn fmt(&self, f: &mut Formatter<'_>) -> fmt::Result {
        let BlockValidationRequest { block, sender, .. } = self;
        write!(f, "validate block {} from {}", block, sender)
    }
}

type BlockHeight = u64;

#[derive(DataSize, Debug)]
#[must_use]
/// Consensus component requests.
pub(crate) enum ConsensusRequest {
    /// Request for our public key, and if we're a validator, the next round length.
    Status(Responder<Option<(PublicKey, Option<TimeDiff>)>>),
    /// Request for a list of validator status changes, by public key.
    ValidatorChanges(Responder<BTreeMap<PublicKey, Vec<(EraId, ValidatorChange)>>>),
}

/// ChainspecLoader component requests.
#[derive(Debug, Serialize)]
#[allow(clippy::enum_variant_names)]
pub(crate) enum ChainspecLoaderRequest {
    /// Chainspec info request.
    GetChainspecInfo(Responder<ChainspecInfo>),
    /// Request for information about the current run.
    GetCurrentRunInfo(Responder<CurrentRunInfo>),
    /// Request for the chainspec file bytes with the genesis_accounts and global_state bytes, if
    /// they are present.
    GetChainspecRawBytes(Responder<Arc<ChainspecRawBytes>>),
}

impl Display for ChainspecLoaderRequest {
    fn fmt(&self, f: &mut Formatter<'_>) -> std::fmt::Result {
        match self {
            ChainspecLoaderRequest::GetChainspecInfo(_) => write!(f, "get chainspec info"),
            ChainspecLoaderRequest::GetCurrentRunInfo(_) => write!(f, "get current run info"),
            ChainspecLoaderRequest::GetChainspecRawBytes(_) => write!(f, "get chainspec raw bytes"),
        }
    }
}<|MERGE_RESOLUTION|>--- conflicted
+++ resolved
@@ -48,18 +48,10 @@
     effect::Responder,
     rpcs::{chain::BlockIdentifier, docs::OpenRpcSchema},
     types::{
-<<<<<<< HEAD
-        AvailableBlockRange, Block, BlockHash, BlockHeader, BlockHeaderWithMetadata, BlockPayload,
-        BlockSignatures, BlockWithMetadata, Chainspec, ChainspecInfo, ChainspecRawBytes, Deploy,
-        DeployHash, DeployMetadata, DeployWithFinalizedApprovals, FinalizedApprovals,
-        FinalizedBlock, Item, NodeId, StatusFeed,
-=======
         AvailableBlockRange, Block, BlockAndDeploys, BlockHash, BlockHeader,
         BlockHeaderWithMetadata, BlockPayload, BlockSignatures, BlockWithMetadata, Chainspec,
         ChainspecInfo, ChainspecRawBytes, Deploy, DeployHash, DeployMetadata,
         DeployWithFinalizedApprovals, FinalizedApprovals, FinalizedBlock, Item, NodeId, StatusFeed,
-        TimeDiff,
->>>>>>> 73b7f21d
     },
     utils::{DisplayIter, Source},
 };
