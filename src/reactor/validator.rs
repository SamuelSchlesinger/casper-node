//! Reactor for validator nodes.
//!
//! Validator nodes join the validator-only network upon startup.

use std::fmt::{self, Display, Formatter};

use derive_more::From;
use serde::{Deserialize, Serialize};

use crate::{
    components::{
<<<<<<< HEAD
        api_server::{self, ApiServer},
        pinger::{self, Message, Pinger},
=======
        consensus::{self, Consensus},
        pinger::{self, Pinger},
>>>>>>> fb1440ac
        storage::{self, Storage},
        Component,
    },
    effect::{
        announcements::NetworkAnnouncement,
        requests::{NetworkRequest, StorageRequest},
        Effect, EffectBuilder, Multiple,
    },
    reactor::{self, EventQueueHandle},
    small_network::{self, NodeId},
    Config, SmallNetwork,
};

#[derive(Debug, Clone, From, Serialize, Deserialize)]
enum Message {
    #[from]
    Pinger(pinger::Message),
    #[from]
    Consensus(consensus::Message),
}

impl Display for Message {
    fn fmt(&self, f: &mut Formatter) -> fmt::Result {
        match self {
            Message::Pinger(pinger) => write!(f, "Pinger::{}", pinger),
            Message::Consensus(consensus) => write!(f, "Consensus::{}", consensus),
        }
    }
}

/// Top-level event for the reactor.
#[derive(Debug, From)]
#[must_use]
enum Event {
    #[from]
    Network(small_network::Event<Message>),
    #[from]
    Pinger(pinger::Event),
    #[from]
    Storage(Box<StorageRequest<Storage>>),
    #[from]
<<<<<<< HEAD
    StorageConsumer(storage::dummy::Event),
    #[from]
    ApiServer(api_server::Event),
=======
    StorageConsumer(Box<storage::dummy::Event>),
    #[from]
    Consensus(consensus::Event),
>>>>>>> fb1440ac

    // Requests
    #[from]
    NetworkRequest(NetworkRequest<NodeId, Message>),

    // Announcements
    #[from]
    NetworkAnnouncement(NetworkAnnouncement<NodeId, Message>),
}

impl From<NetworkRequest<NodeId, consensus::Message>> for Event {
    fn from(request: NetworkRequest<NodeId, consensus::Message>) -> Self {
        Event::NetworkRequest(request.map_payload(Message::from))
    }
}

impl From<NetworkRequest<NodeId, pinger::Message>> for Event {
    fn from(request: NetworkRequest<NodeId, pinger::Message>) -> Self {
        Event::NetworkRequest(request.map_payload(Message::from))
    }
}

/// Validator node reactor.
struct Reactor {
    net: SmallNetwork<Event, Message>,
    pinger: Pinger,
    storage: Storage,
<<<<<<< HEAD
    api_server: ApiServer,
=======
    consensus: Consensus,
>>>>>>> fb1440ac
    dummy_storage_consumer: storage::dummy::StorageConsumer,
}

impl reactor::Reactor for Reactor {
    type Event = Event;

    fn new(
        cfg: Config,
        eq: EventQueueHandle<Self::Event>,
    ) -> anyhow::Result<(Self, Multiple<Effect<Self::Event>>)> {
        let eb = EffectBuilder::new(eq);
        let (net, net_effects) = SmallNetwork::new(eq, cfg)?;

        let (pinger, pinger_effects) = Pinger::new(eb);

        let storage = Storage::new();
        let (dummy_storage_consumer, storage_consumer_effects) =
            storage::dummy::StorageConsumer::new(eb);

<<<<<<< HEAD
        let (api_server, api_server_effects) = ApiServer::new(eb);
=======
        let (consensus, consensus_effects) = Consensus::new(eb);
>>>>>>> fb1440ac

        let mut effects = reactor::wrap_effects(Event::Network, net_effects);
        effects.extend(reactor::wrap_effects(Event::Pinger, pinger_effects));
        effects.extend(reactor::wrap_effects(
            |event| Event::StorageConsumer(Box::new(event)),
            storage_consumer_effects,
        ));
<<<<<<< HEAD
        effects.extend(reactor::wrap_effects(Event::ApiServer, api_server_effects));
=======
        effects.extend(reactor::wrap_effects(Event::Consensus, consensus_effects));
>>>>>>> fb1440ac

        Ok((
            Reactor {
                net,
                pinger,
                storage,
<<<<<<< HEAD
                api_server,
=======
                consensus,
>>>>>>> fb1440ac
                dummy_storage_consumer,
            },
            effects,
        ))
    }

    fn dispatch_event(
        &mut self,
        eb: EffectBuilder<Self::Event>,
        event: Event,
    ) -> Multiple<Effect<Self::Event>> {
        match event {
            Event::Network(ev) => {
                reactor::wrap_effects(Event::Network, self.net.handle_event(eb, ev))
            }
            Event::Pinger(ev) => {
                reactor::wrap_effects(Event::Pinger, self.pinger.handle_event(eb, ev))
            }
            Event::Storage(ev) => reactor::wrap_effects(
                |event| Event::Storage(Box::new(event)),
                self.storage.handle_event(eb, *ev),
            ),
            Event::StorageConsumer(ev) => reactor::wrap_effects(
                |event| Event::StorageConsumer(Box::new(event)),
                self.dummy_storage_consumer.handle_event(eb, *ev),
            ),
<<<<<<< HEAD
            Event::ApiServer(ev) => {
                reactor::wrap_effects(Event::ApiServer, self.api_server.handle_event(eb, ev))
=======
            Event::Consensus(ev) => {
                reactor::wrap_effects(Event::Consensus, self.consensus.handle_event(eb, ev))
>>>>>>> fb1440ac
            }

            // Requests:
            Event::NetworkRequest(req) => {
                self.dispatch_event(eb, Event::Network(small_network::Event::from(req)))
            }

            // Announcements:
            Event::NetworkAnnouncement(NetworkAnnouncement::MessageReceived {
                sender,
                payload,
            }) => {
                let reactor_event = match payload {
                    Message::Consensus(msg) => {
                        Event::Consensus(consensus::Event::MessageReceived { sender, msg })
                    }
                    Message::Pinger(msg) => {
                        Event::Pinger(pinger::Event::MessageReceived { sender, msg })
                    }
                };

                // Any incoming message is one for the pinger.
                self.dispatch_event(eb, reactor_event)
            }
        }
    }
}

impl Display for Event {
    fn fmt(&self, f: &mut Formatter<'_>) -> fmt::Result {
        match self {
            Event::Network(ev) => write!(f, "network: {}", ev),
            Event::Pinger(ev) => write!(f, "pinger: {}", ev),
            Event::Storage(ev) => write!(f, "storage: {}", ev),
            Event::StorageConsumer(ev) => write!(f, "storage_consumer: {}", ev),
<<<<<<< HEAD
            Event::ApiServer(ev) => write!(f, "api server: {}", ev),
=======
            Event::Consensus(ev) => write!(f, "consensus: {}", ev),
>>>>>>> fb1440ac
            Event::NetworkRequest(req) => write!(f, "network request: {}", req),
            Event::NetworkAnnouncement(ann) => write!(f, "network announcement: {}", ann),
        }
    }
}

/// Runs a validator reactor.
///
/// Starts the reactor and associated background tasks, then enters main the event processing loop.
///
/// `launch` will leak memory on start for global structures each time it is called.
///
/// Errors are returned only if component initialization fails.
pub async fn launch(cfg: Config) -> anyhow::Result<()> {
    super::launch::<Reactor>(cfg).await
}<|MERGE_RESOLUTION|>--- conflicted
+++ resolved
@@ -9,13 +9,9 @@
 
 use crate::{
     components::{
-<<<<<<< HEAD
         api_server::{self, ApiServer},
-        pinger::{self, Message, Pinger},
-=======
         consensus::{self, Consensus},
         pinger::{self, Pinger},
->>>>>>> fb1440ac
         storage::{self, Storage},
         Component,
     },
@@ -57,15 +53,11 @@
     #[from]
     Storage(Box<StorageRequest<Storage>>),
     #[from]
-<<<<<<< HEAD
-    StorageConsumer(storage::dummy::Event),
-    #[from]
     ApiServer(api_server::Event),
-=======
+    #[from]
     StorageConsumer(Box<storage::dummy::Event>),
     #[from]
     Consensus(consensus::Event),
->>>>>>> fb1440ac
 
     // Requests
     #[from]
@@ -93,11 +85,8 @@
     net: SmallNetwork<Event, Message>,
     pinger: Pinger,
     storage: Storage,
-<<<<<<< HEAD
     api_server: ApiServer,
-=======
     consensus: Consensus,
->>>>>>> fb1440ac
     dummy_storage_consumer: storage::dummy::StorageConsumer,
 }
 
@@ -117,11 +106,8 @@
         let (dummy_storage_consumer, storage_consumer_effects) =
             storage::dummy::StorageConsumer::new(eb);
 
-<<<<<<< HEAD
         let (api_server, api_server_effects) = ApiServer::new(eb);
-=======
         let (consensus, consensus_effects) = Consensus::new(eb);
->>>>>>> fb1440ac
 
         let mut effects = reactor::wrap_effects(Event::Network, net_effects);
         effects.extend(reactor::wrap_effects(Event::Pinger, pinger_effects));
@@ -129,22 +115,16 @@
             |event| Event::StorageConsumer(Box::new(event)),
             storage_consumer_effects,
         ));
-<<<<<<< HEAD
         effects.extend(reactor::wrap_effects(Event::ApiServer, api_server_effects));
-=======
         effects.extend(reactor::wrap_effects(Event::Consensus, consensus_effects));
->>>>>>> fb1440ac
 
         Ok((
             Reactor {
                 net,
                 pinger,
                 storage,
-<<<<<<< HEAD
                 api_server,
-=======
                 consensus,
->>>>>>> fb1440ac
                 dummy_storage_consumer,
             },
             effects,
@@ -171,13 +151,11 @@
                 |event| Event::StorageConsumer(Box::new(event)),
                 self.dummy_storage_consumer.handle_event(eb, *ev),
             ),
-<<<<<<< HEAD
             Event::ApiServer(ev) => {
                 reactor::wrap_effects(Event::ApiServer, self.api_server.handle_event(eb, ev))
-=======
+            }
             Event::Consensus(ev) => {
                 reactor::wrap_effects(Event::Consensus, self.consensus.handle_event(eb, ev))
->>>>>>> fb1440ac
             }
 
             // Requests:
@@ -213,11 +191,8 @@
             Event::Pinger(ev) => write!(f, "pinger: {}", ev),
             Event::Storage(ev) => write!(f, "storage: {}", ev),
             Event::StorageConsumer(ev) => write!(f, "storage_consumer: {}", ev),
-<<<<<<< HEAD
             Event::ApiServer(ev) => write!(f, "api server: {}", ev),
-=======
             Event::Consensus(ev) => write!(f, "consensus: {}", ev),
->>>>>>> fb1440ac
             Event::NetworkRequest(req) => write!(f, "network request: {}", req),
             Event::NetworkAnnouncement(ann) => write!(f, "network announcement: {}", ann),
         }
