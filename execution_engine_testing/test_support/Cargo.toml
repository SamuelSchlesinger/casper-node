[package]
name = "casper-engine-test-support"
<<<<<<< HEAD
version = "2.0.3" # when updating, also update 'html_root_url' in lib.rs
=======
version = "2.1.0" # when updating, also update 'html_root_url' in lib.rs
>>>>>>> a7f6a648
authors = ["Fraser Hutchison <fraser@casperlabs.io>"]
edition = "2018"
description = "Library to support testing of Wasm smart contracts for use on the Casper network."
documentation = "https://docs.rs/casper-engine-test-support"
readme = "README.md"
homepage = "https://casperlabs.io"
repository = "https://github.com/CasperLabs/casper-node/tree/master/execution_engine_testing/test_support"
license = "Apache-2.0"

[dependencies]
<<<<<<< HEAD
casper-execution-engine = { version = "1.4.3", path = "../../execution_engine", features = ["test-support"] }
casper-hashing = { version = "1.4.2", path = "../../hashing" }
casper-types = { version = "1.4.5", path = "../../types" }
=======
casper-execution-engine = { version = "1.5.0", path = "../../execution_engine", features = ["test-support"] }
casper-hashing = { version = "1.4.3", path = "../../hashing" }
casper-types = { version = "1.5.0", path = "../../types" }
>>>>>>> a7f6a648
lmdb = "0.8.0"
log = "0.4.14"
num-rational = "0.4.0"
num-traits = "0.2.14"
once_cell = "1.8.0"
rand = "0.8.4"

[dev-dependencies]
version-sync = "0.9.3"

[features]
use-as-wasm = []
# deprecated - has no effect
test-support = []<|MERGE_RESOLUTION|>--- conflicted
+++ resolved
@@ -1,10 +1,6 @@
 [package]
 name = "casper-engine-test-support"
-<<<<<<< HEAD
-version = "2.0.3" # when updating, also update 'html_root_url' in lib.rs
-=======
 version = "2.1.0" # when updating, also update 'html_root_url' in lib.rs
->>>>>>> a7f6a648
 authors = ["Fraser Hutchison <fraser@casperlabs.io>"]
 edition = "2018"
 description = "Library to support testing of Wasm smart contracts for use on the Casper network."
@@ -15,15 +11,9 @@
 license = "Apache-2.0"
 
 [dependencies]
-<<<<<<< HEAD
-casper-execution-engine = { version = "1.4.3", path = "../../execution_engine", features = ["test-support"] }
-casper-hashing = { version = "1.4.2", path = "../../hashing" }
-casper-types = { version = "1.4.5", path = "../../types" }
-=======
 casper-execution-engine = { version = "1.5.0", path = "../../execution_engine", features = ["test-support"] }
 casper-hashing = { version = "1.4.3", path = "../../hashing" }
 casper-types = { version = "1.5.0", path = "../../types" }
->>>>>>> a7f6a648
 lmdb = "0.8.0"
 log = "0.4.14"
 num-rational = "0.4.0"
