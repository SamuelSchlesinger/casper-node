--- conflicted
+++ resolved
@@ -17,12 +17,7 @@
 dictionary-call = { path = "../../smart_contracts/contracts/test/dictionary-call", default-features = false }
 env_logger = "0.8.1"
 fs_extra = "1.2.0"
-<<<<<<< HEAD
-get-call-stack-recursive-subcall = { path = "../../smart_contracts/contracts/test/get-call-stack-recursive-subcall", default-features = false, features = ["std"] }
-=======
 get-call-stack-recursive-subcall = { path = "../../smart_contracts/contracts/test/get-call-stack-recursive-subcall", default-features = false }
-hex = { version = "0.4.2", features = ["serde"] }
->>>>>>> 16dc1371
 log = "0.4.8"
 parity-wasm = "0.41.0"
 rand = "0.8.3"
