//! Support for applying upgrades on the execution engine.
use std::{cell::RefCell, collections::BTreeMap, fmt, rc::Rc};

use num_rational::Ratio;
use thiserror::Error;
use tracing::warn;

use casper_hashing::Digest;
use casper_types::{
<<<<<<< HEAD
    bytesrepr, system::SystemContractType, Contract, ContractHash, EraId, Key, ProtocolVersion,
    StoredValue,
=======
    bytesrepr::{self, ToBytes, U8_SERIALIZED_LENGTH},
    system::SystemContractType,
    Contract, ContractHash, EraId, Key, ProtocolVersion, StoredValue,
>>>>>>> a7f6a648
};

use crate::{
    core::{
        engine_state::{execution_effect::ExecutionEffect, ChainspecRegistry},
        tracking_copy::TrackingCopy,
    },
    shared::newtypes::CorrelationId,
    storage::global_state::StateProvider,
};

/// Represents a successfully executed upgrade.
#[derive(Debug, Clone)]
pub struct UpgradeSuccess {
    /// New state root hash generated after effects were applied.
    pub post_state_hash: Digest,
    /// Effects of executing an upgrade request.
    pub execution_effect: ExecutionEffect,
}

impl fmt::Display for UpgradeSuccess {
    fn fmt(&self, f: &mut fmt::Formatter) -> Result<(), fmt::Error> {
        write!(
            f,
            "Success: {} {:?}",
            self.post_state_hash, self.execution_effect
        )
    }
}

/// Represents the configuration of a protocol upgrade.
#[derive(Debug, Clone, PartialEq, Eq)]
pub struct UpgradeConfig {
    pre_state_hash: Digest,
    current_protocol_version: ProtocolVersion,
    new_protocol_version: ProtocolVersion,
    activation_point: Option<EraId>,
    new_validator_slots: Option<u32>,
    new_auction_delay: Option<u64>,
    new_locked_funds_period_millis: Option<u64>,
    new_round_seigniorage_rate: Option<Ratio<u64>>,
    new_unbonding_delay: Option<u64>,
    global_state_update: BTreeMap<Key, StoredValue>,
    chainspec_registry: ChainspecRegistry,
}

impl UpgradeConfig {
    /// Create new upgrade config.
    #[allow(clippy::too_many_arguments)]
    pub fn new(
        pre_state_hash: Digest,
        current_protocol_version: ProtocolVersion,
        new_protocol_version: ProtocolVersion,
        activation_point: Option<EraId>,
        new_validator_slots: Option<u32>,
        new_auction_delay: Option<u64>,
        new_locked_funds_period_millis: Option<u64>,
        new_round_seigniorage_rate: Option<Ratio<u64>>,
        new_unbonding_delay: Option<u64>,
        global_state_update: BTreeMap<Key, StoredValue>,
        chainspec_registry: ChainspecRegistry,
    ) -> Self {
        UpgradeConfig {
            pre_state_hash,
            current_protocol_version,
            new_protocol_version,
            activation_point,
            new_validator_slots,
            new_auction_delay,
            new_locked_funds_period_millis,
            new_round_seigniorage_rate,
            new_unbonding_delay,
            global_state_update,
            chainspec_registry,
        }
    }

    /// Returns the current state root state hash
    pub fn pre_state_hash(&self) -> Digest {
        self.pre_state_hash
    }

    /// Returns current protocol version of this upgrade.
    pub fn current_protocol_version(&self) -> ProtocolVersion {
        self.current_protocol_version
    }

    /// Returns new protocol version of this upgrade.
    pub fn new_protocol_version(&self) -> ProtocolVersion {
        self.new_protocol_version
    }

    /// Returns activation point in eras.
    pub fn activation_point(&self) -> Option<EraId> {
        self.activation_point
    }

    /// Returns new validator slots if specified.
    pub fn new_validator_slots(&self) -> Option<u32> {
        self.new_validator_slots
    }

    /// Returns new auction delay if specified.
    pub fn new_auction_delay(&self) -> Option<u64> {
        self.new_auction_delay
    }

    /// Returns new locked funds period if specified.
    pub fn new_locked_funds_period_millis(&self) -> Option<u64> {
        self.new_locked_funds_period_millis
    }

    /// Returns new round seigniorage rate if specified.
    pub fn new_round_seigniorage_rate(&self) -> Option<Ratio<u64>> {
        self.new_round_seigniorage_rate
    }

    /// Returns new unbonding delay if specified.
    pub fn new_unbonding_delay(&self) -> Option<u64> {
        self.new_unbonding_delay
    }

    /// Returns new map of emergency global state updates.
    pub fn global_state_update(&self) -> &BTreeMap<Key, StoredValue> {
        &self.global_state_update
    }

    /// Returns a reference to the chainspec registry.
    pub fn chainspec_registry(&self) -> &ChainspecRegistry {
        &self.chainspec_registry
    }

    /// Sets new pre state hash.
    pub fn with_pre_state_hash(&mut self, pre_state_hash: Digest) {
        self.pre_state_hash = pre_state_hash;
    }
}

/// Represents outcomes of a failed protocol upgrade.
#[derive(Clone, Error, Debug)]
pub enum ProtocolUpgradeError {
    /// Error validating a protocol upgrade config.
    #[error("Invalid upgrade config")]
    InvalidUpgradeConfig,
    /// Unable to retrieve a system contract.
    #[error("Unable to retrieve system contract: {0}")]
    UnableToRetrieveSystemContract(String),
    /// Unable to retrieve a system contract package.
    #[error("Unable to retrieve system contract package: {0}")]
    UnableToRetrieveSystemContractPackage(String),
    /// Unable to disable previous version of a system contract.
    #[error("Failed to disable previous version of system contract: {0}")]
    FailedToDisablePreviousVersion(String),
    /// (De)serialization error.
    #[error("{0}")]
    Bytesrepr(bytesrepr::Error),
    /// Failed to create system contract registry.
    #[error("Failed to insert system contract registry")]
    FailedToCreateSystemRegistry,
}

impl From<bytesrepr::Error> for ProtocolUpgradeError {
    fn from(error: bytesrepr::Error) -> Self {
        ProtocolUpgradeError::Bytesrepr(error)
    }
}

/// The system upgrader deals with conducting an actual protocol upgrade.
pub(crate) struct SystemUpgrader<S>
where
    S: StateProvider,
{
    new_protocol_version: ProtocolVersion,
    old_protocol_version: ProtocolVersion,
    tracking_copy: Rc<RefCell<TrackingCopy<<S as StateProvider>::Reader>>>,
    max_stored_value_size: u32,
}

impl<S> SystemUpgrader<S>
where
    S: StateProvider,
{
    /// Creates new system upgrader instance.
    pub(crate) fn new(
        new_protocol_version: ProtocolVersion,
        old_protocol_version: ProtocolVersion,
        tracking_copy: Rc<RefCell<TrackingCopy<<S as StateProvider>::Reader>>>,
        max_stored_value_size: u32,
    ) -> Self {
        SystemUpgrader {
            new_protocol_version,
            old_protocol_version,
            tracking_copy,
            max_stored_value_size,
        }
    }

    /// Bump major version and/or update the entry points for system contracts.
    pub(crate) fn refresh_system_contracts(
        &self,
        correlation_id: CorrelationId,
        mint_hash: &ContractHash,
        auction_hash: &ContractHash,
        handle_payment_hash: &ContractHash,
        standard_payment_hash: &ContractHash,
    ) -> Result<(), ProtocolUpgradeError> {
        self.refresh_system_contract_entry_points(
            correlation_id,
            *mint_hash,
            SystemContractType::Mint,
        )?;
        self.refresh_system_contract_entry_points(
            correlation_id,
            *auction_hash,
            SystemContractType::Auction,
        )?;
        self.refresh_system_contract_entry_points(
            correlation_id,
            *handle_payment_hash,
            SystemContractType::HandlePayment,
        )?;
        self.refresh_system_contract_entry_points(
            correlation_id,
            *standard_payment_hash,
            SystemContractType::StandardPayment,
        )?;

        Ok(())
    }

    /// Refresh the system contracts with an updated set of entry points,
    /// and bump the contract version at a major version upgrade.
    fn refresh_system_contract_entry_points(
        &self,
        correlation_id: CorrelationId,
        contract_hash: ContractHash,
        system_contract_type: SystemContractType,
    ) -> Result<(), ProtocolUpgradeError> {
        let contract_name = system_contract_type.contract_name();
        let entry_points = system_contract_type.contract_entry_points();

        let mut contract = if let StoredValue::Contract(contract) = self
            .tracking_copy
            .borrow_mut()
            .read(correlation_id, &Key::Hash(contract_hash.value()))
            .map_err(|_| {
                ProtocolUpgradeError::UnableToRetrieveSystemContract(contract_name.to_string())
            })?
            .ok_or_else(|| {
                ProtocolUpgradeError::UnableToRetrieveSystemContract(contract_name.to_string())
            })? {
            contract
        } else {
            return Err(ProtocolUpgradeError::UnableToRetrieveSystemContract(
                contract_name,
            ));
        };

        let is_major_bump = self
            .old_protocol_version
            .check_next_version(&self.new_protocol_version)
            .is_major_version();

        let entry_points_unchanged = *contract.entry_points() == entry_points;
        if entry_points_unchanged && !is_major_bump {
<<<<<<< HEAD
=======
            // We don't need to do anything if entry points are unchanged, or there's no major
            // version bump.
>>>>>>> a7f6a648
            return Ok(());
        }

        let contract_package_key = Key::Hash(contract.contract_package_hash().value());

        let mut contract_package = if let StoredValue::ContractPackage(contract_package) = self
            .tracking_copy
            .borrow_mut()
            .read(correlation_id, &contract_package_key)
            .map_err(|_| {
                ProtocolUpgradeError::UnableToRetrieveSystemContractPackage(
                    contract_name.to_string(),
                )
            })?
            .ok_or_else(|| {
                ProtocolUpgradeError::UnableToRetrieveSystemContractPackage(
                    contract_name.to_string(),
                )
            })? {
            contract_package
        } else {
            return Err(ProtocolUpgradeError::UnableToRetrieveSystemContractPackage(
                contract_name,
            ));
        };

        contract_package
            .disable_contract_version(contract_hash)
            .map_err(|_| {
                ProtocolUpgradeError::FailedToDisablePreviousVersion(contract_name.to_string())
            })?;
        contract.set_protocol_version(self.new_protocol_version);

        let new_contract = Contract::new(
            contract.contract_package_hash(),
            contract.contract_wasm_hash(),
            contract.named_keys().clone(),
            entry_points,
            self.new_protocol_version,
        );
        // This will only be called if we undergo a major version increment, but we cannot afford
        // for it to fail, hence `force_write` is used.
        let stored_value = StoredValue::Contract(new_contract);
        let contract_hash_key: Key = contract_hash.into();
        let computed_trie_leaf_size = U8_SERIALIZED_LENGTH
            .saturating_add(contract_hash_key.serialized_length())
            .saturating_add(stored_value.serialized_length());
        if computed_trie_leaf_size > self.max_stored_value_size as usize {
            warn!(%contract_name, serialized_length=%stored_value.serialized_length(), "wrote a system contract which is too large");
        }

        let _ = self.tracking_copy.borrow_mut().write(
            contract_hash.into(),
            stored_value,
            self.max_stored_value_size,
        );

        contract_package
            .insert_contract_version(self.new_protocol_version.value().major, contract_hash);

        // This will only be called if we undergo a major version increment, but we cannot afford
        // for it to fail, hence `force_write` is used.
        let stored_value = StoredValue::ContractPackage(contract_package);
        let computed_trie_leaf_size = U8_SERIALIZED_LENGTH
            .saturating_add(contract_package_key.serialized_length())
            .saturating_add(stored_value.serialized_length());
        if computed_trie_leaf_size > self.max_stored_value_size as usize {
            warn!(%contract_name, serialized_length=%stored_value.serialized_length(), "wrote a system contract package which is too large");
        }
        self.tracking_copy
            .borrow_mut()
            .force_write(contract_package_key, stored_value);

        Ok(())
    }
}<|MERGE_RESOLUTION|>--- conflicted
+++ resolved
@@ -7,14 +7,9 @@
 
 use casper_hashing::Digest;
 use casper_types::{
-<<<<<<< HEAD
-    bytesrepr, system::SystemContractType, Contract, ContractHash, EraId, Key, ProtocolVersion,
-    StoredValue,
-=======
     bytesrepr::{self, ToBytes, U8_SERIALIZED_LENGTH},
     system::SystemContractType,
     Contract, ContractHash, EraId, Key, ProtocolVersion, StoredValue,
->>>>>>> a7f6a648
 };
 
 use crate::{
@@ -280,11 +275,8 @@
 
         let entry_points_unchanged = *contract.entry_points() == entry_points;
         if entry_points_unchanged && !is_major_bump {
-<<<<<<< HEAD
-=======
             // We don't need to do anything if entry points are unchanged, or there's no major
             // version bump.
->>>>>>> a7f6a648
             return Ok(());
         }
 
